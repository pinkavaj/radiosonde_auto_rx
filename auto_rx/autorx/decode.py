#!/usr/bin/env python
#
#   radiosonde_auto_rx - Sonde Decoder Class.
#
#   Copyright (C) 2018  Mark Jessop <vk5qi@rfhead.net>
#   Released under GNU GPL v3 or later
#
import logging
import json
import os
import signal
import subprocess
import time
import traceback
from dateutil.parser import parse
from threading import Thread
from types import FunctionType, MethodType
from .utils import AsynchronousFileReader, rtlsdr_test
from .gps import get_ephemeris, get_almanac
from .sonde_specific import *

# Global valid sonde types list.
VALID_SONDE_TYPES = ['RS92', 'RS41', 'DFM', 'M10', 'iMet']


class SondeDecoder(object):
    '''
    Radiosonde Sonde Decoder class. Run a radiosonde decoder program as a subprocess, and pass the output onto exporters.

    Notes:
    The sonde decoder binary needs to output telemetry data as a valid JSON, with one frame of telemetry per line.
    Example:
    { "frame": 1909, "id": "N3710309", "datetime": "2018-05-12T11:32:20.000Z", "lat": -34.90842, "lon": 138.49243, "alt": 3896.43871, "vel_h": 8.60708, "heading": 342.43237, "vel_v": 6.83107 }
    Required Fields are:
        "frame" (int):  Frame counter. Usually provided by the radiosonde, and increments per telemetry frame.
        "id" (str):     Unique identifier for the radiosonde, usually some kind of serial number.
        "datetime" (str): UTC Date/Time string, which indicates the time applicable to the telemetry sentence.
            Must be parseable with dateutil. 
        "lat" (float):  Radiosonde Latitude (decmial degrees)
        "lon" (float):  Radiosonde Longitude (decimal degrees)
        "alt" (float):  Radiosonde Altitude (metres)
    Optional Fields:
        These fields will be set to dummy values if they are not provided within the JSON blob.
        "temp" (float): Atmospheric temperature reported by the Radiosonde (degrees Celsius)
        "humidity" (float): Humidity value, reported by the radiosonde (%)
        "vel_h" (float): Horizontal Velocity (metres/s)
        "vel_v" (float): Vertical Velocity (metres/s)
        "heading" (float): Heading of the movement of the payload (degrees true)
    The following fields are added to the dictionary:
        "type" (str): Radiosonde type
        "freq_float" (float): Radiosonde frequency in MHz, as a float.
        "freq" (str): Radiosonde frequency as a string (XXX.XXX MHz).
        "datetime_dt" (datetime): Telemetry sentence time, as a datetime object.
    '''

    DECODER_REQUIRED_FIELDS = ['frame', 'id', 'datetime', 'lat', 'lon', 'alt']
    DECODER_OPTIONAL_FIELDS = {
        'temp'      : -273.0,
        'humidity'  : -1,
        'batt'      : -1,
        'vel_h'     : 0.0,
        'vel_v'     : 0.0,
        'heading'   : 0.0
    }

    VALID_SONDE_TYPES = ['RS92', 'RS41', 'DFM', 'M10', 'iMet']

    def __init__(self,
        sonde_type="None",
        sonde_freq=400000000.0,
        rs_path = "./",
        sdr_fm = "rtl_fm",
        device_idx = 0,
        ppm = 0,
        gain = -1,
        bias = False,
        save_decode_audio = False,
        save_decode_iq = False,

        exporter = None,
        timeout = 180,
        telem_filter = None,

        rs92_ephemeris = None,
        rs41_drift_tweak = False,
        experimental_decoder = False,

        imet_location = ""):
        """ Initialise and start a Sonde Decoder.

        Args:
            sonde_type (str): The radiosonde type, as returned by SondeScanner. Valid types listed in VALID_SONDE_TYPES
            sonde_freq (int/float): The radiosonde frequency, in Hz.
            
            rs_path (str): Path to the RS binaries (i.e rs_detect). Defaults to ./
            sdr_fm (str): Path to rtl_fm, or drop-in equivalent. Defaults to 'rtl_fm'
            device_idx (int or str): Device index or serial number of the RTLSDR. Defaults to 0 (the first SDR found).
            ppm (int): SDR Frequency accuracy correction, in ppm.
            gain (int): SDR Gain setting, in dB. A gain setting of -1 enables the RTLSDR AGC.
            bias (bool): If True, enable the bias tee on the SDR.

            save_decode_audio (bool): If True, save the FM-demodulated audio to disk to decode_<device_idx>.wav.
                                      Note: This may use up a lot of disk space!
            save_decode_iq (bool): If True, save the decimated IQ stream (48 or 96k complex s16 samples) to disk to decode_IQ_<device_idx>.bin
                                      Note: This will use up a lot of disk space!

            exporter (function, list): Either a function, or a list of functions, which accept a single dictionary. Fields described above.
            timeout (int): Timeout after X seconds of no valid data received from the decoder. Defaults to 180.
            telem_filter (function): An optional filter function, which determines if a telemetry frame is valid. 
                This can be used to allow the decoder to timeout based on telemetry contents (i.e. no lock, too far away, etc), 
                not just lack-of-telemetry. This function is passed the telemetry dict, and must return a boolean based on the telemetry validity.

            rs92_ephemeris (str): OPTIONAL - A fixed ephemeris file to use if decoding a RS92. If not supplied, one will be downloaded.

            rs41_drift_tweak (bool): If True, add a high-pass filter in the decode chain, which can improve decode performance on drifty SDRs.
            experimental_decoder (bool): If True, use the experimental fsk_demod-based decode chain.

            imet_location (str): OPTIONAL - A location field which is use in the generation of iMet unique ID.
        """
        # Thread running flag
        self.decoder_running = True

        # Local copy of init arguments
        self.sonde_type = sonde_type
        self.sonde_freq = sonde_freq

        self.rs_path = rs_path
        self.sdr_fm = sdr_fm
        self.device_idx = device_idx
        self.ppm = ppm
        self.gain = gain
        self.bias = bias
        self.save_decode_audio = save_decode_audio
        self.save_decode_iq = save_decode_iq

        self.telem_filter = telem_filter
        self.timeout = timeout
        self.rs92_ephemeris = rs92_ephemeris
        self.rs41_drift_tweak = rs41_drift_tweak
        self.experimental_decoder = experimental_decoder
        self.imet_location = imet_location

        # iMet ID store. We latch in the first iMet ID we calculate, to avoid issues with iMet-1-RS units
        # which don't necessarily have a consistent packet count to time increment ratio.
        # This is a tradeoff between being able to handle multiple iMet sondes on a single frequency, and
        # not flooding the various databases with sonde IDs in the case of a bad sonde.
        self.imet_id = None

        # This will become our decoder thread.
        self.decoder = None

        self.exit_state = "OK"

        # Detect if we have an 'inverted' sonde.
        if self.sonde_type.startswith('-'):
            self.inverted = True
            # Strip off the leading '-' character'
            self.sonde_type = self.sonde_type[1:]
        else:
            self.inverted = False

        # Check if the sonde type is valid.
        if self.sonde_type not in self.VALID_SONDE_TYPES:
            self.log_error("Unsupported sonde type: %s" % self.sonde_type)
            self.decoder_running = False
            return 

        # Test if the supplied RTLSDR is working.
        _rtlsdr_ok = rtlsdr_test(device_idx)

        # TODO: How should this error be handled?
        if not _rtlsdr_ok:
            self.log_error("RTLSDR #%s non-functional - exiting." % device_idx)
            self.decoder_running = False
            return

        # We can accept a few different types in the exporter argument..
        # Nothing...
        if exporter == None:
            self.exporters = None

        # A single function...
        elif type(exporter) == FunctionType:
            self.exporters = [exporter]

        # A list of functions...
        elif type(exporter) == list:
            # Check everything in the list is a function
            for _func in exporter:
                if (type(_func) is not FunctionType) and (type(_func) is not MethodType):
                    raise TypeError("Supplied exporter list does not contain functions.")
            
            # If it all checks out, use the supplied list.
            self.exporters = exporter
            
        else:
            # Otherwise, bomb out. 
            raise TypeError("Supplied exporter has incorrect type.")

        # Generate the decoder command.
        self.decoder_command = self.generate_decoder_command()

        if self.decoder_command is None:
            self.log_error("Could not generate decoder command. Not starting decoder.")
            self.decoder_running = False
        else:
            # Start up the decoder thread.
            self.decode_process = None
            self.async_reader = None

            self.decoder_running = True
            self.decoder = Thread(target=self.decoder_thread)
            self.decoder.start()


    def generate_decoder_command(self):
        """ Generate the shell command which runs the relevant radiosonde decoder.

        This is where support for new sonde types can be added.s

        Returns:
            str/None: The shell command which will be run in the decoder thread, or none if a valid decoder could not be found.

        """
        # Common options to rtl_fm

        # Add a -T option if bias is enabled
        bias_option = "-T " if self.bias else ""

        # Add a gain parameter if we have been provided one.
        if self.gain != -1:
            gain_param = '-g %.1f ' % self.gain
        else:
            gain_param = ''


        # Emit demodulator statistics every X modem frames.
        _stats_rate = 10


        if self.sonde_type == "RS41":
            # RS41 Decoder command.
<<<<<<< HEAD
=======
            # rtl_fm -p 0 -g -1 -M fm -F9 -s 15k -f 405500000 | sox -t raw -r 15k -e s -b 16 -c 1 - -r 48000 -b 8 -t wav - lowpass 2600 2>/dev/null | ./rs41ecc --crc --ecc --ptu
            # Note: Have removed a 'highpass 20' filter from the sox line, will need to re-evaluate if adding that is useful in the future.
            decode_cmd = "%s %s-p %d -d %s %s-M fm -F9 -s 15k -f %d 2>/dev/null | " % (self.sdr_fm, bias_option, int(self.ppm), str(self.device_idx), gain_param, self.sonde_freq)
            
            # If selected by the user, we can add a highpass filter into the sox command. This helps handle up to about 5ppm of receiver drift
            # before performance becomes significantly degraded. By default this is off, as it is not required with TCXO RTLSDRs, and actually
            # slightly degrades performance.
            if self.rs41_drift_tweak:
                _highpass = "highpass 20 "
            else:
                _highpass = ""

            decode_cmd += "sox -t raw -r 15k -e s -b 16 -c 1 - -r 48000 -b 8 -t wav - %slowpass 2600 2>/dev/null | " % _highpass
>>>>>>> 90ff649e

            _sdr_rate = 48000 # IQ rate. Lower rate = lower CPU usage, but less frequency tracking ability.
            _baud_rate = 4800
            _offset = 0.25 # Place the sonde frequency in the centre of the passband.
            _lower = int(0.025 * _sdr_rate) # Limit the frequency estimation window to not include the passband edges.
            _upper = int(0.475 * _sdr_rate)
            _freq = int(self.sonde_freq - _sdr_rate*_offset)

            decode_cmd = "%s %s-p %d -d %s %s-M raw -s %d -f %d 2>/dev/null |" % (self.sdr_fm, bias_option, int(self.ppm), str(self.device_idx), gain_param, _sdr_rate, _freq)
            # Add in tee command to save IQ to disk if debugging is enabled.
            if self.save_decode_iq:
                decode_cmd += " tee decode_IQ_%s.bin |" % str(self.device_idx)

            decode_cmd += "./fsk_demod --cs16 -b %d -u %d --stats=%d 2 %d %d - - 2>stats.txt |" % (_lower, _upper, _stats_rate, _sdr_rate, _baud_rate)
            decode_cmd += "./rs41mod --ptu --json --bin 2>/dev/null"


        elif self.sonde_type == "RS92":
            # Decoding a RS92 requires either an ephemeris or an almanac file.
            # If we have been supplied an ephemeris file, we will attempt to use it, otherwise
            # we will try and download one.
            if self.rs92_ephemeris == None:
                # If no ephemeris data defined, attempt to download it.
                # get_ephemeris will either return the saved file name, or None.
                self.rs92_ephemeris = get_ephemeris(destination="ephemeris.dat")

                # If ephemeris is still None, then we failed to download the ephemeris data.
                # Try and grab the almanac data instead
                if self.rs92_ephemeris == None:
                    self.log_error("Could not obtain ephemeris data, trying to download an almanac.")
                    almanac = get_almanac(destination="almanac.txt")
                    if almanac == None:
                        # We probably don't have an internet connection. Bomb out, since we can't do much with the sonde telemetry without an almanac!
                        self.log_error("Could not obtain GPS ephemeris or almanac data.")
                        return None
                    else:
                        _rs92_gps_data = "-a almanac.txt --gpsepoch 2" # Note - This will need to be updated in... 19 years.
                else:
                    _rs92_gps_data = "-e ephemeris.dat"
            else:
                _rs92_gps_data = "-e %s" % self.rs92_ephemeris


            if self.sonde_freq > 1000e6:
                # Use a higher IQ rate for 1680 MHz sondes, at the expensive of some CPU usage.
                _sdr_rate = 96000
            else:
                # On 400 MHz, use 48 khz - RS92s dont drift far enough to need any more than this.
                _sdr_rate = 48000

            _baud_rate = 4800
            _offset = 0.25 # Place the sonde frequency in the centre of the passband.
            _lower = int(0.025 * _sdr_rate) # Limit the frequency estimation window to not include the passband edges.
            _upper = int(0.475 * _sdr_rate)
            _freq = int(self.sonde_freq - _sdr_rate*_offset)

            decode_cmd = "%s %s-p %d -d %s %s-M raw -s %d -f %d 2>/dev/null |" % (self.sdr_fm, bias_option, int(self.ppm), str(self.device_idx), gain_param, _sdr_rate, _freq)

            # Add in tee command to save IQ to disk if debugging is enabled.
            if self.save_decode_iq:
                decode_cmd += " tee decode_IQ_%s.bin |" % str(self.device_idx)

            decode_cmd += "./fsk_demod --cs16 -b %d -u %d --stats=%d 2 %d %d - - 2>stats.txt " % (_lower, _upper, _stats_rate, _sdr_rate, _baud_rate)
            decode_cmd += "| python ./test/bit_to_samples.py %d %d | sox -t raw -r %d -e unsigned-integer -b 8 -c 1 - -r %d -b 8 -t wav - 2>/dev/null|" % (_sdr_rate, _baud_rate, _sdr_rate, _sdr_rate)

            # Add in tee command to save audio to disk if debugging is enabled.
            if self.save_decode_audio:
                decode_cmd += " tee decode_%s.wav |" % str(self.device_idx)

            decode_cmd += "./rs92mod -vx -v --crc --ecc --vel --json %s 2>/dev/null" % _rs92_gps_data

        elif self.sonde_type == "DFM":
            # DFM06/DFM09 Sondes.
            # As of 2019-02-10, dfm09ecc auto-detects if the signal is inverted,
            # so we don't need to specify an invert flag.
            # 2019-02-27: Added the --dist flag, which should reduce bad positions a bit.

            _sdr_rate = 50000
            _baud_rate = 2500
            _offset = 0.25 # Place the sonde frequency in the centre of the passband.
            _lower = int(0.025 * _sdr_rate) # Limit the frequency estimation window to not include the passband edges.
            _upper = int(0.475 * _sdr_rate)
            _freq = int(self.sonde_freq - _sdr_rate*_offset)

            decode_cmd = "%s %s-p %d -d %s %s-M raw -s %d -f %d 2>/dev/null |" % (self.sdr_fm, bias_option, int(self.ppm), str(self.device_idx), gain_param, _sdr_rate, _freq)

            # Add in tee command to save IQ to disk if debugging is enabled.
            if self.save_decode_iq:
                decode_cmd += " tee decode_IQ_%s.bin |" % str(self.device_idx)

            decode_cmd += "./fsk_demod --cs16 -b %d -u %d --stats=%d 2 %d %d - - 2>stats.txt " % (_lower, _upper, _stats_rate, _sdr_rate, _baud_rate)
            decode_cmd += "| python ./test/bit_to_samples.py %d %d | sox -t raw -r %d -e unsigned-integer -b 8 -c 1 - -r %d -b 8 -t wav - 2>/dev/null|" % (_sdr_rate, _baud_rate, _sdr_rate, _sdr_rate)

            # Add in tee command to save audio to disk if debugging is enabled.
            if self.save_decode_audio:
                decode_cmd += " tee decode_%s.wav |" % str(self.device_idx)

            # DFM decoder
            decode_cmd += "./dfm09ecc -vv --ecc --json --dist --auto 2>/dev/null"
			
        elif self.sonde_type == "M10":
            # M10 Sondes
            _sdr_rate = 48080
            _baud_rate = 9616
            _offset = 0.25 # Place the sonde frequency in the centre of the passband.
            _lower = int(0.025 * _sdr_rate) # Limit the frequency estimation window to not include the passband edges.
            _upper = int(0.475 * _sdr_rate)
            _freq = int(self.sonde_freq - _sdr_rate*_offset)

            decode_cmd = "%s %s-p %d -d %s %s-M raw -s %d -f %d 2>/dev/null |" % (self.sdr_fm, bias_option, int(self.ppm), str(self.device_idx), gain_param, _sdr_rate, _freq)

            # Add in tee command to save IQ to disk if debugging is enabled.
            if self.save_decode_iq:
                decode_cmd += " tee decode_IQ_%s.bin |" % str(self.device_idx)

            decode_cmd += "./fsk_demod --cs16 -b %d -u %d --stats=%d 2 %d %d - - 2>stats.txt " % (_lower, _upper, _stats_rate, _sdr_rate, _baud_rate)
            decode_cmd += "| python ./test/bit_to_samples.py %d %d | sox -t raw -r %d -e unsigned-integer -b 8 -c 1 - -r %d -b 8 -t wav - 2>/dev/null| " % (_sdr_rate, _baud_rate, _sdr_rate, _sdr_rate)

            # Add in tee command to save audio to disk if debugging is enabled.
            if self.save_decode_audio:
                decode_cmd += " tee decode_%s.wav |" % str(self.device_idx)

            # M10 decoder
            decode_cmd += "./m10 -b -b2 2>/dev/null"

        elif self.sonde_type == "iMet":
            # iMet-4 Sondes
            # These are AFSK and hence cannot be decoded using fsk_demod.

            decode_cmd = "%s %s-p %d -d %s %s-M fm -F9 -s 15k -f %d 2>/dev/null |" % (self.sdr_fm, bias_option, int(self.ppm), str(self.device_idx), gain_param, self.sonde_freq)
            decode_cmd += "sox -t raw -r 15k -e s -b 16 -c 1 - -r 48000 -b 8 -t wav - highpass 20 2>/dev/null |"

            # Add in tee command to save audio to disk if debugging is enabled.
            if self.save_decode_audio:
                decode_cmd += " tee decode_%s.wav |" % str(self.device_idx)

            # iMet-4 (IMET1RS) decoder
            decode_cmd += "./imet1rs_dft --json 2>/dev/null"

        else:
            # Should never get here.
            return None

        return decode_cmd


    def decoder_thread(self):
        """ Runs the supplied decoder command as a subprocess, and passes returned lines to handle_decoder_line. """
        
        # Timeout Counter. 
        _last_packet = time.time()

        self.log_debug("Decoder Command: %s" % self.decoder_command )

        # Start the thread.
        self.decode_process = subprocess.Popen(self.decoder_command, shell=True, stdin=None, stdout=subprocess.PIPE, preexec_fn=os.setsid) 
        self.async_reader = AsynchronousFileReader(self.decode_process.stdout, autostart=True)

        self.log_info("Starting decoder subprocess.")

        while (not self.async_reader.eof()) and self.decoder_running:
            # Read in any lines available in the async reader queue.
            for _line in self.async_reader.readlines():
                if (_line != None) and (_line != ""):
                    # Pass the line into the handler, and see if it is OK.
                    _ok = self.handle_decoder_line(_line)

                    # If we decoded a valid JSON blob, update our last-packet time.
                    if _ok:
                        _last_packet = time.time()


            # Check timeout counter.
            if time.time() > (_last_packet + self.timeout):
                # If we have not seen data for a while, break.
                self.log_error("RX Timed out.")
                self.exit_state = "Timeout"
                break
            else:
                # Otherwise, sleep for a short time.
                time.sleep(0.1)

        # Either our subprocess has exited, or the user has asked to close the process. 
        #Try many things to kill off the subprocess.
        try:
            # Stop the async reader
            self.async_reader.stop()
            # Send a SIGKILL to the subprocess PID via OS.
            try:
                os.killpg(os.getpgid(self.decode_process.pid), signal.SIGKILL)
            except Exception as e:
                self.log_debug("SIGKILL via os.killpg failed. - %s" % str(e))
            time.sleep(1)
            try:
                # Send a SIGKILL via subprocess
                self.decode_process.kill()
            except Exception as e:
                self.log_debug("SIGKILL via subprocess.kill failed - %s" % str(e))
            # Finally, join the async reader.
            self.async_reader.join()
            

        except Exception as e:
            traceback.print_exc()
            self.log_error("Error while killing subprocess - %s" % str(e))

        self.log_info("Closed decoder subprocess.")
        self.decoder_running = False


    def handle_decoder_line(self, data):
        """ Handle a line of output from the decoder subprocess.

        Args:
            data (str, bytearray): One line of text output from the decoder subprocess.

        Returns:
            bool:   True if the line was decoded to a JSON object correctly, False otherwise.
        """

        # Don't even try and decode lines which don't start with a '{'
        # These may be other output from the decoder, which we shouldn't try to parse.
        
        # Catch 'bad' first characters.
        try:
            _first_char = data.decode('ascii')[0]
        except UnicodeDecodeError:
            return

        # Catch non-JSON object lines.
        if data.decode('ascii')[0] != '{':
            return

        else:
            try:
                _telemetry = json.loads(data.decode('ascii'))
            except Exception as e:
                self.log_debug("Line could not be parsed as JSON - %s" % str(e))
                return False

            # Check the JSON blob has been parsed as a dictionary
            if type(_telemetry) is not dict:
                self.log_error("Parsed JSON object is not a dictionary!")
                return False

            # Check that the required fields are in the telemetry blob
            for _field in self.DECODER_REQUIRED_FIELDS:
                if _field not in _telemetry:
                    self.log_error("JSON object missing required field %s" % _field)
                    return False

            # Check for optional fields, and add them if necessary.
            for _field in self.DECODER_OPTIONAL_FIELDS.keys():
                if _field not in _telemetry:
                    _telemetry[_field] = self.DECODER_OPTIONAL_FIELDS[_field]


            # Check for an encrypted flag (this indicates a sonde that we cannot decode telemetry from.)
            if 'encrypted' in _telemetry:
                self.log_error("Radiosonde %s has encrypted telemetry (possible RS41-SGM)! We cannot decode this, closing decoder." % _telemetry['id'])
                self.exit_state = "Encrypted"
                self.decoder_running = False
                return False

            # Check the datetime field is parseable.
            try:
                _telemetry['datetime_dt'] = parse(_telemetry['datetime'])
            except Exception as e:
                self.log_error("Invalid date/time in telemetry dict - %s (Sonde may not have GPS lock)" % str(e))
                return False

            # Add in the sonde frequency and type fields.
            _telemetry['type'] = self.sonde_type
            _telemetry['freq_float'] = self.sonde_freq/1e6
            _telemetry['freq'] = "%.3f MHz" % (self.sonde_freq/1e6)

            # Add in information about the SDR used.
            _telemetry['sdr_device_idx'] = self.device_idx

            # Check for an 'aux' field, this indicates that the sonde has an auxilliary payload,
            # which is most likely an Ozone sensor. We append -Ozone to the sonde type field to indicate this.
            if 'aux' in _telemetry:
                _telemetry['type'] += "-Ozone"


            # iMet Specific actions
            if self.sonde_type == 'iMet':
                # Check we have GPS lock.
                if _telemetry['sats'] < 4:
                    # No GPS lock means an invalid time, which means we can't accurately calculate a unique ID.
                    self.log_error("iMet sonde has no GPS lock - discarding frame.")
                    return False

                # Fix up the time.
                _telemetry['datetime_dt'] = imet_fix_datetime(_telemetry['datetime'])
                # Generate a unique ID based on the power-on time and frequency, as iMet sondes don't send one.
                # Latch this ID and re-use it for the entire decode run.
                if self.imet_id == None:
                    self.imet_id = imet_unique_id(_telemetry, custom=self.imet_location)
                
                _telemetry['id'] = self.imet_id
                _telemetry['station_code'] = self.imet_location

            # If we have been provided a telemetry filter function, pass the telemetry data
            # through the filter, and return the response
            # By default, we will assume the telemetry is OK.
            _telem_ok = True
            if self.telem_filter is not None:
                try:
                    _telem_ok = self.telem_filter(_telemetry)
                except Exception as e:
                    self.log_error("Failed to run telemetry filter - %s" % str(e))
                    _telem_ok = True


            # If the telemetry is OK, send to the exporter functions (if we have any).
            if self.exporters is None:
                return
            else:
                if _telem_ok:
                    for _exporter in self.exporters:
                        try:
                            _exporter(_telemetry)
                        except Exception as e:
                            self.log_error("Exporter Error %s" % str(e))

            return _telem_ok




    def log_debug(self, line):
        """ Helper function to log a debug message with a descriptive heading. 
        Args:
            line (str): Message to be logged.
        """
        logging.debug("Decoder #%s %s %.3f - %s" % (str(self.device_idx), self.sonde_type, self.sonde_freq/1e6, line))


    def log_info(self, line):
        """ Helper function to log an informational message with a descriptive heading. 
        Args:
            line (str): Message to be logged.
        """
        logging.info("Decoder #%s %s %.3f - %s" % (str(self.device_idx), self.sonde_type, self.sonde_freq/1e6, line))


    def log_error(self, line):
        """ Helper function to log an error message with a descriptive heading. 
        Args:
            line (str): Message to be logged.
        """
        logging.error("Decoder #%s %s %.3f - %s" % (str(self.device_idx), self.sonde_type, self.sonde_freq/1e6, line))


    def stop(self):
        """ Kill the currently running decoder subprocess """
        self.decoder_running = False

        if self.decoder is not None:
            self.decoder.join()


    def running(self):
        """ Check if the decoder subprocess is running. 

        Returns:
            bool: True if the decoder subprocess is running.
        """
        return self.decoder_running


if __name__ == "__main__":
    # Test script.
    from .logger import TelemetryLogger
    from .habitat import HabitatUploader

    logging.basicConfig(format='%(asctime)s %(levelname)s:%(message)s', level=logging.DEBUG)
    # Make requests & urllib3 STFU
    requests_log = logging.getLogger("requests")
    requests_log.setLevel(logging.CRITICAL)
    urllib3_log = logging.getLogger("urllib3")
    urllib3_log.setLevel(logging.CRITICAL)


    _log = TelemetryLogger(log_directory="./testlog/")
    _habitat = HabitatUploader(user_callsign="VK5QI_AUTO_RX_DEV", inhibit=False)

    try:
        _decoder = SondeDecoder(sonde_freq = 401.5*1e6,
            sonde_type = "RS41",
            timeout = 50,
            device_idx="00000002",
            exporter=[_habitat.add, _log.add])

        # _decoder2 = SondeDecoder(sonde_freq = 405.5*1e6,
        #     sonde_type = "RS41",
        #     timeout = 50,
        #     device_idx="00000001",
        #     exporter=[_habitat.add, _log.add])

        while True:
            time.sleep(5)
            if not _decoder.running():
                break
    except KeyboardInterrupt:
        _decoder.stop()
        #_decoder2.stop()
    except:
        traceback.print_exc()
        pass
    
    _habitat.close()
    _log.close()


<|MERGE_RESOLUTION|>--- conflicted
+++ resolved
@@ -240,23 +240,6 @@
 
         if self.sonde_type == "RS41":
             # RS41 Decoder command.
-<<<<<<< HEAD
-=======
-            # rtl_fm -p 0 -g -1 -M fm -F9 -s 15k -f 405500000 | sox -t raw -r 15k -e s -b 16 -c 1 - -r 48000 -b 8 -t wav - lowpass 2600 2>/dev/null | ./rs41ecc --crc --ecc --ptu
-            # Note: Have removed a 'highpass 20' filter from the sox line, will need to re-evaluate if adding that is useful in the future.
-            decode_cmd = "%s %s-p %d -d %s %s-M fm -F9 -s 15k -f %d 2>/dev/null | " % (self.sdr_fm, bias_option, int(self.ppm), str(self.device_idx), gain_param, self.sonde_freq)
-            
-            # If selected by the user, we can add a highpass filter into the sox command. This helps handle up to about 5ppm of receiver drift
-            # before performance becomes significantly degraded. By default this is off, as it is not required with TCXO RTLSDRs, and actually
-            # slightly degrades performance.
-            if self.rs41_drift_tweak:
-                _highpass = "highpass 20 "
-            else:
-                _highpass = ""
-
-            decode_cmd += "sox -t raw -r 15k -e s -b 16 -c 1 - -r 48000 -b 8 -t wav - %slowpass 2600 2>/dev/null | " % _highpass
->>>>>>> 90ff649e
-
             _sdr_rate = 48000 # IQ rate. Lower rate = lower CPU usage, but less frequency tracking ability.
             _baud_rate = 4800
             _offset = 0.25 # Place the sonde frequency in the centre of the passband.

--- conflicted
+++ resolved
@@ -12,12 +12,7 @@
 # MINOR - New sonde type support, other fairly big changes that may result in telemetry or config file incompatability issus.
 # PATCH - Small changes, or minor feature additions.
 
-<<<<<<< HEAD
 __version__ = "1.7.3"
-=======
-__version__ = "1.7.2"
->>>>>>> 8583dff4
-
 
 # Global Variables
 

--- conflicted
+++ resolved
@@ -1,1279 +1,645 @@
-<<<<<<< HEAD
-<!DOCTYPE html>
-<html>
-<head>
-    <title>Radiosonde Auto-RX Historical</title>
-
-    <!-- Configure to work on mobile -->
-    <meta name="viewport" content="width=device-width, initial-scale=1.0">
-    
-    <!-- Import style sheets (font and icons are remote, should fix) -->
-    <link href="{{ url_for('static', filename='css/main.css') }}" rel="stylesheet">
-    <link href="{{ url_for('static', filename='css/roboto.css') }}" rel="stylesheet">
-    <link href="{{ url_for('static', filename='css/leaflet.css') }}" rel="stylesheet">
-    <link href="{{ url_for('static', filename='css/leaflet.fullscreen.css') }}" rel="stylesheet">
-    <link href="https://cdnjs.cloudflare.com/ajax/libs/font-awesome/4.7.0/css/font-awesome.min.css" rel="stylesheet" >
-    <link id='tabulatorsheet' href="{{ url_for('static', filename='css/tabulator_midnight.min.css') }}" rel='stylesheet'>
-    <link href="{{ url_for('static', filename='css/skewt.css') }}" rel="stylesheet">
-    
-    <!-- Import local libraries -->
-    <script src="{{ url_for('static', filename='js/jquery-3.6.0.min.js') }}"></script>
-    <script src="{{ url_for('static', filename='js/jquery-ui.min.js') }}"></script>
-    <script src="{{ url_for('static', filename='js/leaflet.js') }}"></script>
-    <script src="{{ url_for('static', filename='js/leaflet-providers.js') }}"></script>
-    <script src="{{ url_for('static', filename='js/Leaflet.fullscreen.min.js') }}"></script>
-    <script src="{{ url_for('static', filename='js/leaflet.edgebuffer.js') }}"></script>
-    <script src="{{ url_for('static', filename='js/socket.io.min.js') }}"></script>
-    <script src="https://cdnjs.cloudflare.com/ajax/libs/d3/3.5.3/d3.min.js"></script>
-    <script src="{{ url_for('static', filename='js/utils.js') }}"></script>
-    <script src="{{ url_for('static', filename='js/autorxapi.js') }}"></script>
-    <script src="{{ url_for('static', filename='js/tabulator.min.js') }}"></script>
-    <script src="{{ url_for('static', filename='js/skewt.js') }}"></script>
-    
-    <script>
-        var autorx_config = {
-            lat: 0.0,
-            lon: 0.0
-        };
-
-        var table_data = {}
-            
-        $( document ).ready(function() {
-
-            namespace = '/update_status';
-
-            var socket = io.connect(location.protocol + '//' + document.domain + ':' + location.port + namespace);
-            
-            $.ajax({
-                  // Get station.cfg file.
-                  url: "/get_config",
-                  dataType: 'json',
-                  async: false,
-                  success: function(data) {
-                    autorx_config = data;
-                    // Update station callsign area
-                    _station_call = autorx_config['habitat_uploader_callsign'];
-                    $('#station_callsign').text(_station_call);
-                  }
-            });  
-            
-            $.ajax({
-                  // Get list of sonde.
-                  url: "/get_log_list",
-                  dataType: 'json',
-                  async: false,
-                  success: function(data) {
-                    table_data = data;
-                  }
-            });   
-
-            var table = new Tabulator("#sonde-list-table", {
-                data:table_data,           //load row data from array
-                layout:"fitColumns",     //fit columns to width of table
-                selectable:true,
-                columns:[                 //define the table columns
-                    {title:"Type", field:"type", width:190, resizable:false},
-                    {title:"Serial", field:"serial", width:105, resizable:false},
-                    {title:"Count", field:"lines", width:80, resizable:false},
-                    {title:"Date", field:"datetime", width:205, resizable:false, formatter:function(cell, formatterParams, onRendered){
-                        if (getCookie('UTC') == 'false') {
-                            var temp_time = new Date(cell.getValue());
-                            if (temp_time.toLocaleString("en-AU") == "Invalid Date") {                    
-                                return;
-                            } else {
-                                return temp_time.toLocaleString("en-AU");
-                            }                            
-                        } else {
-                            return cell.getValue();
-                        }
-                    }
-                    }
-                ]
-            });
-
-            async function disableMenu () {
-                $("#select-all").prop('disabled', true);
-                $("#deselect-all").prop('disabled', true);
-                $("#showsonde-map").prop('disabled', true);
-                $("#hidesonde-map").prop('disabled', true);
-                $("#showsonde-skew").prop('disabled', true);
-                $("#hidesonde-skew").prop('disabled', true);
-            }
-
-            async function enableMenu () {
-                $("#select-all").prop('disabled', false);
-                $("#deselect-all").prop('disabled', false);
-                $("#showsonde-map").prop('disabled', false);
-                $("#hidesonde-map").prop('disabled', false);
-                $("#showsonde-skew").prop('disabled', false);
-                $("#hidesonde-skew").prop('disabled', false);
-            }
-
-            function showSondeMap () {
-                selectedrows = table.getSelectedData();
-                if (selectedrows.length > 0) {
-                    var i = 0;	
-                    function processLog(i) {
-                        $.ajax({
-                            url: "/get_log_by_serial/" + selectedrows[i]['serial'],
-                            dataType: 'json',
-                            async: true,
-                            success: function(data) {
-                                var sonde_path = L.polyline([]);
-                                var max_alt = -99999.0;
-
-                                for (let i = 0; i < data['path'].length; i++){
-                                    // Extract data.
-                                    lat = parseFloat(data['path'][i][0]);
-                                    lon = parseFloat(data['path'][i][1]);
-                                    if (getCookie('imperial') == 'true') {
-                                        alt = parseFloat(data['path'][i][2])*3.28084;
-                                    } else {
-                                        alt = parseFloat(data['path'][i][2]);
-                                    }
-
-                                    sonde_path.addLatLng([lat, lon]);
-
-                                    if (alt > max_alt){
-                                        max_alt = alt;
-                                    }
-                                }
-                                
-                                //launch marker
-                                launch_lat = parseFloat(data['first'][0]);
-                                launch_lon = parseFloat(data['first'][1]);
-                                if (getCookie('imperial') == 'true') {
-                                    launch_alt = parseFloat(data['first'][2])*3.28084;
-                                } else {
-                                    launch_alt = parseFloat(data['first'][2]);
-                                }
-                                if (getCookie('UTC') == 'false') {
-                                    launch_time = new Date(data['first_time']).toLocaleString("en-AU");
-                                } else {
-                                    launch_time = data['first_time'];
-                                }
-
-                                launch_icon = L.icon({
-                                    iconUrl: "{{ url_for('static', filename='img/launch_marker.png') }}",
-                                    iconSize: [15,15],
-                                    iconAnchor: [7.5,7.5]
-                                });
-
-                                if (getCookie('imperial') == 'true') {
-                                    launchIconTitle = selectedrows[i]['serial'] + ' First Observed Position (' + launch_lat + ', ' + launch_lon+ ', ' + Math.floor(launch_alt) + 'ft) <br/>at ' + launch_time;
-                                } else {
-                                    launchIconTitle = selectedrows[i]['serial'] + ' First Observed Position (' + launch_lat + ', ' + launch_lon+ ', ' + Math.floor(launch_alt) + 'm) <br/>at ' + launch_time;
-                                }
-
-                                launchMarker = L.marker([launch_lat, launch_lon],
-                                    {
-                                        title:launchIconTitle, 
-                                        icon: launch_icon
-                                    })
-                                    .bindTooltip(launchIconTitle,{permanent:false,direction:'right'});
-                                
-                                historicalsonde.addLayer(launchMarker)
-                    
-                                //landing marker
-                                landing_lat = parseFloat(data['last'][0]);
-                                landing_lon = parseFloat(data['last'][1]);
-                                if (getCookie('imperial') == 'true') {
-                                    landing_alt = parseFloat(data['last'][2])*3.28084;
-                                } else {
-                                    landing_alt = parseFloat(data['last'][2]);
-                                }
-                                if (getCookie('UTC') == 'false') {
-                                    landing_time = new Date(data['last_time']).toLocaleString("en-AU");
-                                } else {
-                                    landing_time = data['last_time']
-                                }
-
-                                landing_icon = L.icon({
-                                    iconUrl: "{{ url_for('static', filename='img/landing_marker.png') }}",
-                                    iconSize: [15,15],
-                                    iconAnchor: [7.5,7.5]
-                                });
-
-                                if (getCookie('imperial') == 'true') {
-                                    landingIconTitle = selectedrows[i]['serial'] + ' Last Observed Position (' + landing_lat + ', ' + landing_lon+ ',' + Math.floor(landing_alt) + 'ft) <br/>at ' + landing_time;
-                                } else {
-                                    landingIconTitle = selectedrows[i]['serial'] + ' Last Observed Position (' + landing_lat + ', ' + landing_lon+ ',' + Math.floor(landing_alt) + 'm) <br/>at ' + landing_time;
-                                }
-
-                                landingMarker = L.marker([landing_lat, landing_lon],
-                                    {
-                                        title:landingIconTitle, 
-                                        icon: landing_icon
-                                    })
-                                    .bindTooltip(landingIconTitle,{permanent:false,direction:'right'});
-
-                                historicalsonde.addLayer(landingMarker)
-                                
-                                //burst marker
-                                burst_lat = parseFloat(data['burst'][0]);
-                                burst_lon = parseFloat(data['burst'][1]);
-                                if (getCookie('imperial') == 'true') {
-                                    burst_alt = parseFloat(data['burst'][2])*3.28084;
-                                } else {
-                                    burst_alt = parseFloat(data['burst'][2]);
-                                }
-                                if (getCookie('UTC') == 'false') {
-                                    burst_time = new Date(data['burst_time']).toLocaleString("en-AU");
-                                } else {
-                                    burst_time = data['burst_time'];
-                                }
-
-                                burst_icon = L.icon({
-                                    iconUrl: "{{ url_for('static', filename='img/burst_marker.png') }}",
-                                    iconSize: [15,15],
-                                    iconAnchor: [7.5,7.5]
-                                });
-
-                                if (getCookie('imperial') == 'true') {
-                                    burstIconTitle = selectedrows[i]['serial'] + ' Burst at ' + Math.floor(burst_alt) + 'ft';
-                                } else {
-                                    burstIconTitle = selectedrows[i]['serial'] + ' Burst at ' + Math.floor(burst_alt) + 'm';
-                                }
-
-                                burstMarker = L.marker([burst_lat, burst_lon],
-                                    {
-                                        title:burstIconTitle, 
-                                        icon: burst_icon
-                                    })
-                                    .bindTooltip(burstIconTitle,{permanent:false,direction:'right'});
-
-                                if (burst_lat != landing_lat && burst_lon != landing_lon) {
-                                    historicalsonde.addLayer(burstMarker)
-                                }
-
-                                historicalsonde.addLayer(sonde_path)
-
-                                if (i == selectedrows.length-1) {
-                                    enableMenu();
-                                }
-                            }
-                        });  
-                        if (i < (selectedrows.length-1)) {	
-                            i++;	
-                            setTimeout(processLog(i), 1);	
-                        }
-                    }
-                    processLog(0);
-                }
-            }
-
-            //select row on "select all" button click
-            $("#select-all").click(function(){
-                table.selectRow();
-            });
-
-            //deselect row on "deselect all" button click
-            $("#deselect-all").click(function(){
-                table.deselectRow();
-            });
-
-            $("#showsonde-map").click(function(){
-                disableMenu();
-                setTimeout(showSondeMap, 500);
-            });
-
-            $("#hidesonde-map").click(function(){
-                historicalsonde.clearLayers();
-            });
-            
-            var skewt;
-
-            function sleep(ms) {
-                return new Promise(resolve => setTimeout(resolve, ms));
-            }
-
-            function showSkewT () {
-                selectedrows = table.getSelectedData();
-                if (selectedrows.length > 0) {
-                    var i;
-                    _serial = selectedrows[0]['serial'];
-                    _type = selectedrows[0]['type'];
-                    console.log(_serial);
-                    $.ajax({
-                        url: "/get_log_by_serial/" + _serial,
-                        dataType: 'json',
-                        async: true,
-                        success: async function(data) {
-                            try {
-                                skewt.clear()
-                            } catch(e) {
-                                //sidebar needs to be open first time
-                                if (document.getElementById("mySettings").style.width == "0px" || document.getElementById("mySettings").style.width == 0) {
-                                    if ((window.innerWidth/window.innerHeight) > 1) {
-                                        document.getElementById("mySettings").style.width = "100vh";
-                                    } else {
-                                        document.getElementById("mySettings").style.width = "100%";
-                                    }
-                                    await sleep(500);
-                                }
-                                skewt = new SkewT('#skewt');
-                            }
-                                
-                            if (getCookie('UTC') == 'false') {
-                                launch_time = new Date(data['first_time']).toLocaleString("en-AU");
-                            } else {
-                                launch_time = data['first_time'];
-                            }
-                            $('#skewt-header').html("<h2>Skew-T - "+_type + " " + _serial + " " + launch_time + "</h2>");
-
-                            try {
-                                skewt.plot(data.skewt);
-                                enableMenu();
-                            }
-                            catch(err) {
-                                console.log(err);
-                                enableMenu();
-                            }	
-                        }
-                    });  
-                }
-            }
-
-            $("#showsonde-skew").click(function(){
-                disableMenu();
-                showSkewT();
-            });
-
-            $("#hidesonde-skew").click(function(){
-                disableMenu();
-                $('#skewt-header').html("<h2>Skew-T</h2>");
-                skewt.clear();
-                enableMenu();
-            });
-            
-            // List of available map layers.
-            var Mapnik = L.tileLayer.provider("OpenStreetMap.Mapnik", {edgeBufferTiles: 2});
-            var DarkMatter = L.tileLayer.provider("CartoDB.DarkMatter", {edgeBufferTiles: 2});
-            var Terrain = L.tileLayer.provider("Stamen.Terrain", {edgeBufferTiles: 2});
-            var WorldImagery = L.tileLayer.provider("Esri.WorldImagery", {edgeBufferTiles: 2});
-            var Voyager = L.tileLayer.provider("CartoDB.Voyager", {edgeBufferTiles: 2});
-            var OpenTopoMap = L.tileLayer.provider("OpenTopoMap", {edgeBufferTiles: 2});
-            
-            // Add maps to baseMaps.
-            var baseMaps = {
-                "Mapnik": Mapnik,
-                "DarkMatter": DarkMatter,
-                "WorldImagery": WorldImagery,
-                "Terrain": Terrain,
-                "Voyager": Voyager,
-                "OpenTopoMap": OpenTopoMap                          
-            };
-
-            // Check if user has preffered map theme.
-            var x = getCookie('theme');
-            if (x) {
-                mapTheme = x;
-            } else {
-                if (getCookie('dark') == "false") {
-                    mapTheme = "Mapnik"
-                } else if (window.matchMedia && window.matchMedia('(prefers-color-scheme: dark)').matches) {
-                    mapTheme = "DarkMatter"
-                } else {
-                    mapTheme = "Mapnik"
-                }
-            }
-            
-            // Home Icon.
-            homeIcon = L.icon({
-            iconUrl: "{{ url_for('static', filename='img/antenna-green.png') }}",
-            iconSize: [26, 34],
-            iconAnchor: [13, 34]
-            });  
-            
-            // Home Icon for dark mode.
-            homeIconDark = L.icon({
-            iconUrl: "{{ url_for('static', filename='img/antenna-green-dark.png') }}",
-            iconSize: [26, 34],
-            iconAnchor: [13, 34]
-            });  
-            
-            // Create map object.
-            mymap = L.map('mapid').setView([autorx_config.station_lat, autorx_config.station_lon], 8);
-            mymap.addControl(new L.Control.Fullscreen());
-            if (mapTheme != 'DarkMatter' && mapTheme != 'WorldImagery') {
-                home_marker = L.marker([autorx_config.station_lat, autorx_config.station_lon, autorx_config.alt],
-                        {title: 'Receiver Location', icon: homeIcon}
-                        ).addTo(mymap);
-            } else {
-                home_marker = L.marker([autorx_config.station_lat, autorx_config.station_lon, autorx_config.alt],
-                        {title: 'Receiver Location', icon: homeIconDark}
-                        ).addTo(mymap);
-            }
-                       
-            L.control.layers(baseMaps).addTo(mymap);
-
-            baseMaps[mapTheme].addTo(mymap);
-
-            var historicalsonde = new L.LayerGroup();	
-            historicalsonde.addTo(mymap);
-            
-            // Update preffered them cookie on layer change.
-            mymap.on('baselayerchange', function(e) {
-                setCookie("theme", e['name'], 365);
-                if(e['name'] == "DarkMatter" || e['name'] == "WorldImagery"){
-                    home_marker.setIcon(homeIconDark);
-                 }else{
-                    home_marker.setIcon(homeIcon);
-                 }
-            });
-            
-            // Check if user has dark mode set.
-            if (getCookie('dark') == 'true') {
-                changeTheme(true);
-            } else if (getCookie('dark') == 'false') {
-                changeTheme(false);
-            } else if (window.matchMedia && window.matchMedia('(prefers-color-scheme: dark)').matches) {
-                changeTheme(true);
-            } else {
-                changeTheme(false);
-            }              
-               
-            // Function to change CSS options when changing dark mode.
-            function changeTheme(dark) {
-                if (dark == false) {
-                    document.body.style.background = 'white';
-                    if (document.getElementById("log-tray").style.color == "rgb(255, 0, 0)") {
-                        $('#main span').css('color', 'black')
-                        $('#log-tray').css('color', 'red');
-                    } else {
-                        $('#main span').css('color', 'black')
-                    }
-                    $('#main p').css('color', 'black')
-                    $('.modal-content p').css('color', 'black')
-                    $('.modal-content h2').css('color', 'black')
-                    $('.modal-content span').css('color', 'black')
-                    $('.modal-content').css('background-color', 'white')
-                    $('.close').css('color', 'black')
-                    $('#myBtn').css('color', 'black')
-                    $('#scanid').css('color', 'black')
-                    $('.c3-axis-y').css('fill', 'black')
-                    $('.c3-axis-x').css('fill', 'black')
-                    $('.c3-legend-item text').css('fill', 'black')
-                    $('.domain').css('stroke', 'black')
-                    $('.tick line').css('stroke', 'black')  
-                    $('#mapid span').css('color', 'black') 
-                    $('.sidenav').css('background-color', '#111')
-                    $('.settings').css('background-color', '#111')  
-                } else {
-                    document.body.style.background = '#121212';
-                    if (document.getElementById("log-tray").style.color == "rgb(255, 0, 0)") {
-                        $('#main span').css('color', 'white')
-                        $('#log-tray').css('color', 'red');
-                    } else {
-                        $('#main span').css('color', 'white')
-                    }
-                    $('#main p').css('color', 'white')
-                    $('.modal-content p').css('color', 'white')
-                    $('.modal-content h2').css('color', 'white')
-                    $('.modal-content span').css('color', 'white')
-                    $('.modal-content').css('background-color', 'black')
-                    $('.close').css('color', 'white')
-                    $('#myBtn').css('color', 'white')
-                    $('#scanid').css('color', 'white')
-                    $('.c3-axis-y').css('fill', 'white')
-                    $('.c3-axis-x').css('fill', 'white')
-                    $('.c3-legend-item text').css('fill', 'white')
-                    $('.domain').css('stroke', 'white')
-                    $('.tick line').css('stroke', 'white')
-                    $('#mapid span').css('color', 'black')
-                    $('.sidenav').css('background-color', '#414141')
-                    $('.settings').css('background-color', '#414141')
-                }
-            }
-
-            // Invalidate map size to fix problems with elements resizing.
-            mymap.invalidateSize(); 
-
-            socket.on('station_update', function(msg) {
-                // Station update messages indicate a move of the station location, as updated
-                // by a GPS receiver.
-
-                if(initial_load_complete == false){
-                    // If we have not completed our initial load of telemetry data, discard this data.
-                    return
-                }
-
-                // Update the marker position.
-                home_marker.setLatLng([msg.lat, msg.lon, msg.alt]).update();
-
-                // Update the autorx_config object, which is used to calculate relative look angles for the telemetry table.
-                autorx_config.station_lat = msg.lat;
-                autorx_config.station_lon = msg.lon;
-                autorx_config.station_alt = msg.alt;
-
-            });
-        });
-
-        // Function to open/close left log menu along with adjusting other elements so they render correctly.
-        function changeNav() {
-            var x = document.getElementById("closebtn");
-            var y = document.getElementById('mapid');
-            if (document.getElementById("mySidenav").style.width == "0px" || document.getElementById("mySidenav").style.width == 0) {
-                if ((window.innerWidth/window.innerHeight) > 1) { // 500px wide on desktop.
-                    x.style.display = "none";
-                    y.style.display = "block";
-                    document.getElementById("mySidenav").style.width = "560px";
-                    document.getElementById("main").style.marginLeft = "560px";
-                    document.getElementById("mySidenav").style.borderRadius = "0px 25px 25px 0px";  
-                    mymap.invalidateSize();
-                } else { // Fullsize on mobile.
-                    x.style.display = "block";
-                    y.style.display = "none";
-                    document.getElementById("mySidenav").style.width = "100%";
-                    document.getElementById("main").style.marginLeft = "0";
-                    document.getElementById("mySidenav").style.borderRadius = "0px";
-                }
-            } else {
-                x.style.display = "none";
-                y.style.display = "block";
-                document.getElementById("mySidenav").style.width = 0;
-                document.getElementById("main").style.marginLeft = 0;
-                mymap.invalidateSize();
-            }
-        }
-
-        // Function to open/close right settings menu along with adjusting other elements so they render correctly.
-        function changeSettings() {            
-            var y = document.getElementById('mapid');
-            if (document.getElementById("mySettings").style.width == "0px" || document.getElementById("mySettings").style.width == 0) {
-                if ((window.innerWidth/window.innerHeight) > 1) { // 350px wide on desktop.
-                    y.style.display = "block";
-                    document.getElementById("mySettings").style.width = "100vh";
-                    document.getElementById("main").style.marginRight = "100vh";
-                    document.getElementById("mySettings").style.borderRadius = "25px 0px 0px 25px";
-                    mymap.invalidateSize();
-                } else { // Fullsize on mobile.
-                    y.style.display = "none";
-                    document.getElementById("mySettings").style.width = "100%";
-                    document.getElementById("main").style.marginRight = "0";
-                    document.getElementById("mySettings").style.borderRadius = "0px";
-                }
-            } else {
-                y.style.display = "block";
-                document.getElementById("mySettings").style.width = 0;
-                document.getElementById("main").style.marginRight = 0;
-                mymap.invalidateSize();
-            }
-        }
-
-        // Set given cookie name and value.
-        function setCookie(name,value) {
-            localStorage.setItem(name, value);
-        }
-
-        // Return cookie value given name.
-        function getCookie(name) {
-            return localStorage.getItem(name);
-        }
-
-        // Reset specific cookie.
-        function eraseCookie(name) {   
-            localStorage.removeItem(name);
-        }
-
-        // Reset all cookies.
-        function deleteAllCookies() {
-            localStorage.clear();
-            location.reload();
-        }
-        
-        let vh = window.innerHeight * 0.01;
-        
-        document.documentElement.style.setProperty('--vh', `${vh}px`);
-
-    </script>
-</head>
-<body>
-    <!-- Wrapper for entire body to ensure flex works -->    
-    <div class="wrapper">
-        <!-- Wrapper for sonde list sidebar -->   
-        <div id="mySidenav" class="sidenav">
-            <div class="headerdiv">
-            <a href="javascript:void(0)" class="closebtn" id="closebtn" onclick="changeNav()">&#10006;</a>
-            <img src="{{ url_for('static', filename='img/autorx_logo.png') }}" alt="Radiosonde Auto-RX Button">
-            <h2>Sonde List</h2>
-            <div style="width:100%;text-align:center;">
-                <button id="select-all" style="margin:3px auto">Select All</button>
-                <button id="deselect-all" style="margin:3px auto">Deselect All</button>
-                <button id="showsonde-map" style="margin:3px auto">Plot Paths</button>
-                <button id="hidesonde-map" style="margin:3px auto">Reset Map</button>
-                <button id="showsonde-skew" style="margin:3px auto">Plot Skew-T</button>
-                <button id="hidesonde-skew" style="margin:3px auto">Remove Skew-T</button>
-            </div>
-            <br>
-            </div>
-            <div id="sonde-list-table"></div>       
-        </div>
-
-    <!-- Wrapper for settings sidebar -->   
-    <div id="mySettings" class="settings">
-        <a href="javascript:void(0)" class="closebtn2" id="closebtn2" onclick="changeSettings()">&#10006;</a>
-        <div id="skewt-header" style="width:100%;text-align:center;"><h2>Skew-T Plot</h2></div>
-        <div id="skewt" style="width:90%;margin:3px auto"></div>
-        <div id="skewt-footer"></div>
-    </div>
-
-    <!-- Wrapper for main screen -->   
-    <div id="main" onload="loadMap();">
-        <div>
-            <span style="font-size:3vh;font-size:calc(var(--vh, 1vh) * 3);cursor:pointer;" onclick="changeNav()"><span id="log-tray">&#9776;</span> Radiosonde Auto-RX Historical</span>
-        </div>
-        <span style="font-size:2vh;font-size:calc(var(--vh, 1vh) * 2);" id="footertext"></span>
-        <br>
-        <div id="mapid"></div>
-        <i id="myBtn" onclick="changeSettings()" class="fa fa-gear" style="font-size:4vh;font-size:calc(var(--vh, 1vh) * 4);"></i>
-    </div>
-</div>
-</body>
-=======
-<!DOCTYPE html>
-<html>
-<head>
-    <title>Radiosonde Auto-RX Historical</title>
-
-    <!-- Configure to work on mobile -->
-    <meta name="viewport" content="width=device-width, initial-scale=1.0">
-    
-    <!-- Import style sheets (font and icons are remote, should fix) -->
-    <link href="{{ url_for('static', filename='css/main.css') }}" rel="stylesheet">
-    <link href="{{ url_for('static', filename='css/roboto.css') }}" rel="stylesheet">
-    <link href="{{ url_for('static', filename='css/leaflet.css') }}" rel="stylesheet">
-    <link href="{{ url_for('static', filename='css/leaflet.fullscreen.css') }}" rel="stylesheet">
-    <link href="https://cdnjs.cloudflare.com/ajax/libs/font-awesome/4.7.0/css/font-awesome.min.css" rel="stylesheet" >
-    <link id='tabulatorsheet' href="{{ url_for('static', filename='css/tabulator_midnight.min.css') }}" rel='stylesheet'>
-    <link href="{{ url_for('static', filename='css/skewt.css') }}" rel="stylesheet">
-    
-    <!-- Import local libraries -->
-    <script src="{{ url_for('static', filename='js/jquery-3.6.0.min.js') }}"></script>
-    <script src="{{ url_for('static', filename='js/jquery-ui.min.js') }}"></script>
-    <script src="{{ url_for('static', filename='js/leaflet.js') }}"></script>
-    <script src="{{ url_for('static', filename='js/leaflet-providers.js') }}"></script>
-    <script src="{{ url_for('static', filename='js/Leaflet.fullscreen.min.js') }}"></script>
-    <script src="{{ url_for('static', filename='js/leaflet.edgebuffer.js') }}"></script>
-    <script src="{{ url_for('static', filename='js/socket.io.min.js') }}"></script>
-    <script src="https://cdnjs.cloudflare.com/ajax/libs/d3/3.5.3/d3.min.js"></script>
-    <script src="{{ url_for('static', filename='js/utils.js') }}"></script>
-    <script src="{{ url_for('static', filename='js/autorxapi.js') }}"></script>
-    <script src="{{ url_for('static', filename='js/tabulator.min.js') }}"></script>
-    <script src="{{ url_for('static', filename='js/skewt.js') }}"></script>
-    
-    <script>
-        var autorx_config = {
-            lat: 0.0,
-            lon: 0.0
-        };
-
-        var table_data = {}
-            
-        $( document ).ready(function() {
-
-            namespace = '/update_status';
-
-            var socket = io.connect(location.protocol + '//' + document.domain + ':' + location.port + namespace);
-            
-            $.ajax({
-                  // Get station.cfg file.
-                  url: "/get_config",
-                  dataType: 'json',
-                  async: false,
-                  success: function(data) {
-                    autorx_config = data;
-                    // Update station callsign area
-                    _station_call = autorx_config['habitat_uploader_callsign'];
-                    $('#station_callsign').text(_station_call);
-                  }
-            });  
-            
-            $.ajax({
-                  // Get list of sonde.
-                  url: "/get_log_list",
-                  dataType: 'json',
-                  async: false,
-                  success: function(data) {
-                    table_data = data;
-                  }
-            });   
-
-            var table = new Tabulator("#sonde-list-table", {
-                data:table_data,           //load row data from array
-                layout:"fitColumns",     //fit columns to width of table
-                selectable:true,
-                columns:[                 //define the table columns
-                    {title:"Type", field:"type", width:190, resizable:false},
-                    {title:"Serial", field:"serial", width:105, resizable:false},
-                    {title:"Count", field:"lines", width:80, resizable:false},
-                    {title:"Date", field:"datetime", width:205, resizable:false, formatter:function(cell, formatterParams, onRendered){
-                        if (getCookie('UTC') == 'false') {
-                            var temp_time = new Date(cell.getValue());
-                            if (temp_time.toLocaleString("en-AU") == "Invalid Date") {                    
-                                return;
-                            } else {
-                                return temp_time.toLocaleString("en-AU");
-                            }                            
-                        } else {
-                            return cell.getValue();
-                        }
-                    }
-                    }
-                ]
-            });
-
-            async function disableMenu () {
-                $("#select-all").prop('disabled', true);
-                $("#deselect-all").prop('disabled', true);
-                $("#showsonde-map").prop('disabled', true);
-                $("#hidesonde-map").prop('disabled', true);
-                $("#showsonde-skew").prop('disabled', true);
-                $("#hidesonde-skew").prop('disabled', true);
-            }
-
-            async function enableMenu () {
-                $("#select-all").prop('disabled', false);
-                $("#deselect-all").prop('disabled', false);
-                $("#showsonde-map").prop('disabled', false);
-                $("#hidesonde-map").prop('disabled', false);
-                $("#showsonde-skew").prop('disabled', false);
-                $("#hidesonde-skew").prop('disabled', false);
-            }
-
-            function showSondeMap () {
-                selectedrows = table.getSelectedData();
-                if (selectedrows.length > 0) {
-                    var i = 0;	
-                    function processLog(i) {
-                        $.ajax({
-                            url: "/get_log_by_serial/" + selectedrows[i]['serial'],
-                            dataType: 'json',
-                            async: true,
-                            success: function(data) {
-                                var sonde_path = L.polyline([]);
-                                var max_alt = -99999.0;
-
-                                for (let i = 0; i < data['path'].length; i++){
-                                    // Extract data.
-                                    lat = parseFloat(data['path'][i][0]);
-                                    lon = parseFloat(data['path'][i][1]);
-                                    if (getCookie('imperial') == 'true') {
-                                        alt = parseFloat(data['path'][i][2])*3.28084;
-                                    } else {
-                                        alt = parseFloat(data['path'][i][2]);
-                                    }
-
-                                    sonde_path.addLatLng([lat, lon]);
-
-                                    if (alt > max_alt){
-                                        max_alt = alt;
-                                    }
-                                }
-                                
-                                //launch marker
-                                launch_lat = parseFloat(data['first'][0]);
-                                launch_lon = parseFloat(data['first'][1]);
-                                if (getCookie('imperial') == 'true') {
-                                    launch_alt = parseFloat(data['first'][2])*3.28084;
-                                } else {
-                                    launch_alt = parseFloat(data['first'][2]);
-                                }
-                                if (getCookie('UTC') == 'false') {
-                                    launch_time = new Date(data['first_time']).toLocaleString("en-AU");
-                                } else {
-                                    launch_time = data['first_time'];
-                                }
-
-                                launch_icon = L.icon({
-                                    iconUrl: "{{ url_for('static', filename='img/launch_marker.png') }}",
-                                    iconSize: [15,15],
-                                    iconAnchor: [7.5,7.5]
-                                });
-
-                                if (getCookie('imperial') == 'true') {
-                                    launchIconTitle = selectedrows[i]['serial'] + ' First Observed Position (' + launch_lat + ', ' + launch_lon+ ', ' + Math.floor(launch_alt) + 'ft) <br/>at ' + launch_time;
-                                } else {
-                                    launchIconTitle = selectedrows[i]['serial'] + ' First Observed Position (' + launch_lat + ', ' + launch_lon+ ', ' + Math.floor(launch_alt) + 'm) <br/>at ' + launch_time;
-                                }
-
-                                launchMarker = L.marker([launch_lat, launch_lon],
-                                    {
-                                        title:launchIconTitle, 
-                                        icon: launch_icon
-                                    })
-                                    .bindTooltip(launchIconTitle,{permanent:false,direction:'right'});
-                                
-                                historicalsonde.addLayer(launchMarker)
-                    
-                                //landing marker
-                                landing_lat = parseFloat(data['last'][0]);
-                                landing_lon = parseFloat(data['last'][1]);
-                                if (getCookie('imperial') == 'true') {
-                                    landing_alt = parseFloat(data['last'][2])*3.28084;
-                                } else {
-                                    landing_alt = parseFloat(data['last'][2]);
-                                }
-                                if (getCookie('UTC') == 'false') {
-                                    landing_time = new Date(data['last_time']).toLocaleString("en-AU");
-                                } else {
-                                    landing_time = data['last_time']
-                                }
-
-                                landing_icon = L.icon({
-                                    iconUrl: "{{ url_for('static', filename='img/landing_marker.png') }}",
-                                    iconSize: [15,15],
-                                    iconAnchor: [7.5,7.5]
-                                });
-
-                                if (getCookie('imperial') == 'true') {
-                                    landingIconTitle = selectedrows[i]['serial'] + ' Last Observed Position (' + landing_lat + ', ' + landing_lon+ ',' + Math.floor(landing_alt) + 'ft) <br/>at ' + landing_time;
-                                } else {
-                                    landingIconTitle = selectedrows[i]['serial'] + ' Last Observed Position (' + landing_lat + ', ' + landing_lon+ ',' + Math.floor(landing_alt) + 'm) <br/>at ' + landing_time;
-                                }
-
-                                landingMarker = L.marker([landing_lat, landing_lon],
-                                    {
-                                        title:landingIconTitle, 
-                                        icon: landing_icon
-                                    })
-                                    .bindTooltip(landingIconTitle,{permanent:false,direction:'right'});
-
-                                historicalsonde.addLayer(landingMarker)
-                                
-                                //burst marker
-                                burst_lat = parseFloat(data['burst'][0]);
-                                burst_lon = parseFloat(data['burst'][1]);
-                                if (getCookie('imperial') == 'true') {
-                                    burst_alt = parseFloat(data['burst'][2])*3.28084;
-                                } else {
-                                    burst_alt = parseFloat(data['burst'][2]);
-                                }
-                                if (getCookie('UTC') == 'false') {
-                                    burst_time = new Date(data['burst_time']).toLocaleString("en-AU");
-                                } else {
-                                    burst_time = data['burst_time'];
-                                }
-
-                                burst_icon = L.icon({
-                                    iconUrl: "{{ url_for('static', filename='img/burst_marker.png') }}",
-                                    iconSize: [15,15],
-                                    iconAnchor: [7.5,7.5]
-                                });
-
-                                if (getCookie('imperial') == 'true') {
-                                    burstIconTitle = selectedrows[i]['serial'] + ' Burst at ' + Math.floor(burst_alt) + 'ft';
-                                } else {
-                                    burstIconTitle = selectedrows[i]['serial'] + ' Burst at ' + Math.floor(burst_alt) + 'm';
-                                }
-
-                                burstMarker = L.marker([burst_lat, burst_lon],
-                                    {
-                                        title:burstIconTitle, 
-                                        icon: burst_icon
-                                    })
-                                    .bindTooltip(burstIconTitle,{permanent:false,direction:'right'});
-
-                                if (burst_lat != landing_lat && burst_lon != landing_lon) {
-                                    historicalsonde.addLayer(burstMarker)
-                                }
-
-                                historicalsonde.addLayer(sonde_path)
-
-                                if (i == selectedrows.length-1) {
-                                    enableMenu();
-                                }
-                            }
-                        });  
-                        if (i < (selectedrows.length-1)) {	
-                            i++;	
-                            setTimeout(processLog(i), 1);	
-                        }
-                    }
-                    processLog(0);
-                } else {
-                    enableMenu();
-                }
-            } 
-
-            //select row on "select all" button click
-            $("#select-all").click(function(){
-                table.selectRow();
-            });
-
-            //deselect row on "deselect all" button click
-            $("#deselect-all").click(function(){
-                table.deselectRow();
-            });
-
-            $("#showsonde-map").click(function(){
-                disableMenu();
-                setTimeout(showSondeMap, 500);
-            });
-
-            $("#hidesonde-map").click(function(){
-                historicalsonde.clearLayers();
-            });
-            
-            var skewt;
-
-            function sleep(ms) {
-                return new Promise(resolve => setTimeout(resolve, ms));
-            }
-
-            function showSkewT () {
-                selectedrows = table.getSelectedData();
-                if (selectedrows.length > 0) {
-                    _serial = selectedrows[selectedrows.length-1]['serial'];
-                    _type = selectedrows[selectedrows.length-1]['type'];
-                    console.log(_serial);
-                    $.ajax({
-                        url: "/get_log_by_serial/" + _serial,
-                        dataType: 'json',
-                        async: true,
-                        success: async function(data) {
-                            try {
-                                skewt.clear()
-                            } catch(e) {
-                                //sidebar needs to be open first time
-                                if (document.getElementById("mySettings").style.width == "0px" || document.getElementById("mySettings").style.width == 0) {
-                                    if ((window.innerWidth/window.innerHeight) > 1) {
-                                        document.getElementById("mySettings").style.width = "100vh";
-                                    } else {
-                                        document.getElementById("mySettings").style.width = "100%";
-                                    }
-                                    await sleep(500);
-                                }
-                                skewt = new SkewT('#skewt');
-                            }
-                                
-                            if (getCookie('UTC') == 'false') {
-                                launch_time = new Date(data['first_time']).toLocaleString("en-AU");
-                            } else {
-                                launch_time = data['first_time'];
-                            }
-                            $('#skewt-header').html("Skew-T - "+_type + " " + _serial + " " + launch_time);
-
-                            try {
-                                skewt.plot(data.skewt);
-                                enableMenu();
-                                if (document.getElementById("mySettings").style.width == "0px" || document.getElementById("mySettings").style.width == 0) {
-                                    if ((window.innerWidth/window.innerHeight) > 1) {
-                                        document.getElementById("mySettings").style.width = "100vh";
-                                    } else {
-                                        document.getElementById("mySettings").style.width = "100%";
-                                    }
-                                }
-                            }
-                            catch(err) {
-                                console.log(err);
-                                enableMenu();
-                            }	
-                        }
-                    });  
-                } else {
-                    enableMenu();
-                }
-            }
-
-
-            $("#showsonde-skew").click(function(){
-                disableMenu();
-                showSkewT();
-            });
-
-            $("#hidesonde-skew").click(function(){
-                disableMenu();
-                $('#skewt-header').html("<h2>Skew-T</h2>");
-                skewt.clear();
-                enableMenu();
-            });
-            
-            // List of available map layers.
-            var Mapnik = L.tileLayer.provider("OpenStreetMap.Mapnik", {edgeBufferTiles: 2});
-            var DarkMatter = L.tileLayer.provider("CartoDB.DarkMatter", {edgeBufferTiles: 2});
-            var Terrain = L.tileLayer.provider("Stamen.Terrain", {edgeBufferTiles: 2});
-            var WorldImagery = L.tileLayer.provider("Esri.WorldImagery", {edgeBufferTiles: 2});
-            var Voyager = L.tileLayer.provider("CartoDB.Voyager", {edgeBufferTiles: 2});
-            var OpenTopoMap = L.tileLayer.provider("OpenTopoMap", {edgeBufferTiles: 2});
-            
-            // Add maps to baseMaps.
-            var baseMaps = {
-                "Mapnik": Mapnik,
-                "DarkMatter": DarkMatter,
-                "WorldImagery": WorldImagery,
-                "Terrain": Terrain,
-                "Voyager": Voyager,
-                "OpenTopoMap": OpenTopoMap                          
-            };
-
-            // Check if user has preffered map theme.
-            var x = getCookie('theme');
-            if (x) {
-                mapTheme = x;
-            } else {
-                if (getCookie('dark') == "false") {
-                    mapTheme = "Mapnik"
-                } else if (window.matchMedia && window.matchMedia('(prefers-color-scheme: dark)').matches) {
-                    mapTheme = "DarkMatter"
-                } else {
-                    mapTheme = "Mapnik"
-                }
-            }
-            
-            // Home Icon.
-            homeIcon = L.icon({
-            iconUrl: "{{ url_for('static', filename='img/antenna-green.png') }}",
-            iconSize: [26, 34],
-            iconAnchor: [13, 34]
-            });  
-            
-            // Home Icon for dark mode.
-            homeIconDark = L.icon({
-            iconUrl: "{{ url_for('static', filename='img/antenna-green-dark.png') }}",
-            iconSize: [26, 34],
-            iconAnchor: [13, 34]
-            });  
-            
-            // Create map object.
-            mymap = L.map('mapid').setView([autorx_config.station_lat, autorx_config.station_lon], 8);
-            mymap.addControl(new L.Control.Fullscreen());
-            if (mapTheme != 'DarkMatter' && mapTheme != 'WorldImagery') {
-                home_marker = L.marker([autorx_config.station_lat, autorx_config.station_lon, autorx_config.alt],
-                        {title: 'Receiver Location', icon: homeIcon}
-                        ).addTo(mymap);
-            } else {
-                home_marker = L.marker([autorx_config.station_lat, autorx_config.station_lon, autorx_config.alt],
-                        {title: 'Receiver Location', icon: homeIconDark}
-                        ).addTo(mymap);
-            }
-                       
-            L.control.layers(baseMaps).addTo(mymap);
-
-            baseMaps[mapTheme].addTo(mymap);
-
-            var historicalsonde = new L.LayerGroup();	
-            historicalsonde.addTo(mymap);
-            
-            // Update preffered them cookie on layer change.
-            mymap.on('baselayerchange', function(e) {
-                setCookie("theme", e['name'], 365);
-                if(e['name'] == "DarkMatter" || e['name'] == "WorldImagery"){
-                    home_marker.setIcon(homeIconDark);
-                 }else{
-                    home_marker.setIcon(homeIcon);
-                 }
-            });
-            
-            // Check if user has dark mode set.
-            if (getCookie('dark') == 'true') {
-                changeTheme(true);
-            } else if (getCookie('dark') == 'false') {
-                changeTheme(false);
-            } else if (window.matchMedia && window.matchMedia('(prefers-color-scheme: dark)').matches) {
-                changeTheme(true);
-            } else {
-                changeTheme(false);
-            }              
-               
-            // Function to change CSS options when changing dark mode.
-            function changeTheme(dark) {
-                if (dark == false) {
-                    document.body.style.background = 'white';
-                    if (document.getElementById("log-tray").style.color == "rgb(255, 0, 0)") {
-                        $('#main span').css('color', 'black')
-                        $('#log-tray').css('color', 'red');
-                    } else {
-                        $('#main span').css('color', 'black')
-                    }
-                    $('#main p').css('color', 'black')
-                    $('.modal-content p').css('color', 'black')
-                    $('.modal-content h2').css('color', 'black')
-                    $('.modal-content span').css('color', 'black')
-                    $('.modal-content').css('background-color', 'white')
-                    $('.close').css('color', 'black')
-                    $('#myBtn').css('color', 'black')
-                    $('#scanid').css('color', 'black')
-                    $('.c3-axis-y').css('fill', 'black')
-                    $('.c3-axis-x').css('fill', 'black')
-                    $('.c3-legend-item text').css('fill', 'black')
-                    $('.domain').css('stroke', 'black')
-                    $('.tick line').css('stroke', 'black')  
-                    $('#mapid span').css('color', 'black') 
-                    $('.sidenav').css('background-color', '#111')
-                    $('.settings').css('background-color', 'LightGray')
-                    $('#skewt-header').css('color', 'black')
-                    $('#closebtn2').css('color', 'black')
-                } else {
-                    document.body.style.background = '#121212';
-                    if (document.getElementById("log-tray").style.color == "rgb(255, 0, 0)") {
-                        $('#main span').css('color', 'white')
-                        $('#log-tray').css('color', 'red');
-                    } else {
-                        $('#main span').css('color', 'white')
-                    }
-                    $('#main p').css('color', 'white')
-                    $('.modal-content p').css('color', 'white')
-                    $('.modal-content h2').css('color', 'white')
-                    $('.modal-content span').css('color', 'white')
-                    $('.modal-content').css('background-color', 'black')
-                    $('.close').css('color', 'white')
-                    $('#myBtn').css('color', 'white')
-                    $('#scanid').css('color', 'white')
-                    $('.c3-axis-y').css('fill', 'white')
-                    $('.c3-axis-x').css('fill', 'white')
-                    $('.c3-legend-item text').css('fill', 'white')
-                    $('.domain').css('stroke', 'white')
-                    $('.tick line').css('stroke', 'white')
-                    $('#mapid span').css('color', 'black')
-                    $('.sidenav').css('background-color', '#414141')
-                    $('.settings').css('background-color', '#414141')
-                }
-            }
-
-            // Invalidate map size to fix problems with elements resizing.
-            mymap.invalidateSize(); 
-
-            socket.on('station_update', function(msg) {
-                // Station update messages indicate a move of the station location, as updated
-                // by a GPS receiver.
-
-                if(initial_load_complete == false){
-                    // If we have not completed our initial load of telemetry data, discard this data.
-                    return
-                }
-
-                // Update the marker position.
-                home_marker.setLatLng([msg.lat, msg.lon, msg.alt]).update();
-
-                // Update the autorx_config object, which is used to calculate relative look angles for the telemetry table.
-                autorx_config.station_lat = msg.lat;
-                autorx_config.station_lon = msg.lon;
-                autorx_config.station_alt = msg.alt;
-
-            });
-        });
-
-        // Function to open/close left log menu along with adjusting other elements so they render correctly.
-        function changeNav() {
-            var x = document.getElementById("closebtn");
-            var y = document.getElementById('mapid');
-            if (document.getElementById("mySidenav").style.width == "0px" || document.getElementById("mySidenav").style.width == 0) {
-                if ((window.innerWidth/window.innerHeight) > 1) { // 500px wide on desktop.
-                    x.style.display = "none";
-                    y.style.display = "block";
-                    document.getElementById("mySidenav").style.width = "560px";
-                    document.getElementById("main").style.marginLeft = "560px";
-                    document.getElementById("mySidenav").style.borderRadius = "0px 25px 25px 0px";  
-                    mymap.invalidateSize();
-                } else { // Fullsize on mobile.
-                    x.style.display = "block";
-                    y.style.display = "none";
-                    document.getElementById("mySidenav").style.width = "100%";
-                    document.getElementById("main").style.marginLeft = "0";
-                    document.getElementById("mySidenav").style.borderRadius = "0px";
-                }
-            } else {
-                x.style.display = "none";
-                y.style.display = "block";
-                document.getElementById("mySidenav").style.width = 0;
-                document.getElementById("main").style.marginLeft = 0;
-                mymap.invalidateSize();
-            }
-        }
-
-        // Function to open/close right settings menu along with adjusting other elements so they render correctly.
-        function changeSettings() {            
-            var y = document.getElementById('mapid');
-            if (document.getElementById("mySettings").style.width == "0px" || document.getElementById("mySettings").style.width == 0) {
-                if ((window.innerWidth/window.innerHeight) > 1) { // 350px wide on desktop.
-                    y.style.display = "block";
-                    document.getElementById("mySettings").style.width = "100vh";
-                    document.getElementById("main").style.marginRight = "100vh";
-                    document.getElementById("mySettings").style.borderRadius = "25px 0px 0px 25px";
-                    mymap.invalidateSize();
-                } else { // Fullsize on mobile.
-                    y.style.display = "none";
-                    document.getElementById("mySettings").style.width = "100%";
-                    document.getElementById("main").style.marginRight = "0";
-                    document.getElementById("mySettings").style.borderRadius = "0px";
-                }
-            } else {
-                y.style.display = "block";
-                document.getElementById("mySettings").style.width = 0;
-                document.getElementById("main").style.marginRight = 0;
-                mymap.invalidateSize();
-            }
-        }
-
-        // Set given cookie name and value.
-        function setCookie(name,value) {
-            localStorage.setItem(name, value);
-        }
-
-        // Return cookie value given name.
-        function getCookie(name) {
-            return localStorage.getItem(name);
-        }
-
-        // Reset specific cookie.
-        function eraseCookie(name) {   
-            localStorage.removeItem(name);
-        }
-
-        // Reset all cookies.
-        function deleteAllCookies() {
-            localStorage.clear();
-            location.reload();
-        }
-        
-        let vh = window.innerHeight * 0.01;
-        
-        document.documentElement.style.setProperty('--vh', `${vh}px`);
-
-    </script>
-</head>
-<body>
-    <!-- Wrapper for entire body to ensure flex works -->    
-    <div class="wrapper">
-        <!-- Wrapper for sonde list sidebar -->   
-        <div id="mySidenav" class="sidenav">
-            <div class="headerdiv">
-            <a href="javascript:void(0)" class="closebtn" id="closebtn" onclick="changeNav()">&#10006;</a>
-            <img src="{{ url_for('static', filename='img/autorx_logo.png') }}" alt="Radiosonde Auto-RX Button">
-            <h2>Sonde List</h2>
-            <div style="width:100%;text-align:center;">
-                <button id="select-all" style="margin:3px auto">Select All</button>
-                <button id="deselect-all" style="margin:3px auto">Deselect All</button>
-                <button id="showsonde-map" style="margin:3px auto">Plot Paths</button>
-                <button id="hidesonde-map" style="margin:3px auto">Reset Map</button>
-                <button id="showsonde-skew" style="margin:3px auto">Plot Skew-T</button>
-                <button id="hidesonde-skew" style="margin:3px auto">Remove Skew-T</button>
-            </div>
-            <br>
-            </div>
-            <div id="sonde-list-table"></div>       
-        </div>
-
-    <!-- Wrapper for settings sidebar -->   
-    <div id="mySettings" class="settings">
-        <a href="javascript:void(0)" class="closebtn2" id="closebtn2" onclick="changeSettings()">&#10006;</a>
-        <h2 id="skewt-header" style="width:100%;text-align:center;">Skew-T Plot</h2>
-        <div id="skewt" style="width:90%;margin:3px auto"></div>
-        <div id="skewt-footer"></div>
-    </div>
-
-    <!-- Wrapper for main screen -->   
-    <div id="main" onload="loadMap();">
-        <div>
-            <span style="font-size:3vh;font-size:calc(var(--vh, 1vh) * 3);cursor:pointer;" onclick="changeNav()"><span id="log-tray">&#9776;</span> Radiosonde Auto-RX Historical</span>
-        </div>
-        <span style="font-size:2vh;font-size:calc(var(--vh, 1vh) * 2);" id="footertext"></span>
-        <br>
-        <div id="mapid"></div>
-        <i id="myBtn" onclick="changeSettings()" class="fa fa-gear" style="font-size:4vh;font-size:calc(var(--vh, 1vh) * 4);"></i>
-    </div>
-</div>
-</body>
->>>>>>> 5e41d5ba
+<!DOCTYPE html>
+<html>
+<head>
+    <title>Radiosonde Auto-RX Historical</title>
+
+    <!-- Configure to work on mobile -->
+    <meta name="viewport" content="width=device-width, initial-scale=1.0">
+    
+    <!-- Import style sheets (font and icons are remote, should fix) -->
+    <link href="{{ url_for('static', filename='css/main.css') }}" rel="stylesheet">
+    <link href="{{ url_for('static', filename='css/roboto.css') }}" rel="stylesheet">
+    <link href="{{ url_for('static', filename='css/leaflet.css') }}" rel="stylesheet">
+    <link href="{{ url_for('static', filename='css/leaflet.fullscreen.css') }}" rel="stylesheet">
+    <link href="https://cdnjs.cloudflare.com/ajax/libs/font-awesome/4.7.0/css/font-awesome.min.css" rel="stylesheet" >
+    <link id='tabulatorsheet' href="{{ url_for('static', filename='css/tabulator_midnight.min.css') }}" rel='stylesheet'>
+    <link href="{{ url_for('static', filename='css/skewt.css') }}" rel="stylesheet">
+    
+    <!-- Import local libraries -->
+    <script src="{{ url_for('static', filename='js/jquery-3.6.0.min.js') }}"></script>
+    <script src="{{ url_for('static', filename='js/jquery-ui.min.js') }}"></script>
+    <script src="{{ url_for('static', filename='js/leaflet.js') }}"></script>
+    <script src="{{ url_for('static', filename='js/leaflet-providers.js') }}"></script>
+    <script src="{{ url_for('static', filename='js/Leaflet.fullscreen.min.js') }}"></script>
+    <script src="{{ url_for('static', filename='js/leaflet.edgebuffer.js') }}"></script>
+    <script src="{{ url_for('static', filename='js/socket.io.min.js') }}"></script>
+    <script src="https://cdnjs.cloudflare.com/ajax/libs/d3/3.5.3/d3.min.js"></script>
+    <script src="{{ url_for('static', filename='js/utils.js') }}"></script>
+    <script src="{{ url_for('static', filename='js/autorxapi.js') }}"></script>
+    <script src="{{ url_for('static', filename='js/tabulator.min.js') }}"></script>
+    <script src="{{ url_for('static', filename='js/skewt.js') }}"></script>
+    
+    <script>
+        var autorx_config = {
+            lat: 0.0,
+            lon: 0.0
+        };
+
+        var table_data = {}
+            
+        $( document ).ready(function() {
+
+            namespace = '/update_status';
+
+            var socket = io.connect(location.protocol + '//' + document.domain + ':' + location.port + namespace);
+            
+            $.ajax({
+                  // Get station.cfg file.
+                  url: "/get_config",
+                  dataType: 'json',
+                  async: false,
+                  success: function(data) {
+                    autorx_config = data;
+                    // Update station callsign area
+                    _station_call = autorx_config['habitat_uploader_callsign'];
+                    $('#station_callsign').text(_station_call);
+                  }
+            });  
+            
+            $.ajax({
+                  // Get list of sonde.
+                  url: "/get_log_list",
+                  dataType: 'json',
+                  async: false,
+                  success: function(data) {
+                    table_data = data;
+                  }
+            });   
+
+            var table = new Tabulator("#sonde-list-table", {
+                data:table_data,           //load row data from array
+                layout:"fitColumns",     //fit columns to width of table
+                selectable:true,
+                columns:[                 //define the table columns
+                    {title:"Type", field:"type", width:190, resizable:false},
+                    {title:"Serial", field:"serial", width:105, resizable:false},
+                    {title:"Count", field:"lines", width:80, resizable:false},
+                    {title:"Date", field:"datetime", width:205, resizable:false, formatter:function(cell, formatterParams, onRendered){
+                        if (getCookie('UTC') == 'false') {
+                            var temp_time = new Date(cell.getValue());
+                            if (temp_time.toLocaleString("en-AU") == "Invalid Date") {                    
+                                return;
+                            } else {
+                                return temp_time.toLocaleString("en-AU");
+                            }                            
+                        } else {
+                            return cell.getValue();
+                        }
+                    }
+                    }
+                ]
+            });
+
+            async function disableMenu () {
+                $("#select-all").prop('disabled', true);
+                $("#deselect-all").prop('disabled', true);
+                $("#showsonde-map").prop('disabled', true);
+                $("#hidesonde-map").prop('disabled', true);
+                $("#showsonde-skew").prop('disabled', true);
+                $("#hidesonde-skew").prop('disabled', true);
+            }
+
+            async function enableMenu () {
+                $("#select-all").prop('disabled', false);
+                $("#deselect-all").prop('disabled', false);
+                $("#showsonde-map").prop('disabled', false);
+                $("#hidesonde-map").prop('disabled', false);
+                $("#showsonde-skew").prop('disabled', false);
+                $("#hidesonde-skew").prop('disabled', false);
+            }
+
+            function showSondeMap () {
+                selectedrows = table.getSelectedData();
+                if (selectedrows.length > 0) {
+                    var i = 0;	
+                    function processLog(i) {
+                        $.ajax({
+                            url: "/get_log_by_serial/" + selectedrows[i]['serial'],
+                            dataType: 'json',
+                            async: true,
+                            success: function(data) {
+                                var sonde_path = L.polyline([]);
+                                var max_alt = -99999.0;
+
+                                for (let i = 0; i < data['path'].length; i++){
+                                    // Extract data.
+                                    lat = parseFloat(data['path'][i][0]);
+                                    lon = parseFloat(data['path'][i][1]);
+                                    if (getCookie('imperial') == 'true') {
+                                        alt = parseFloat(data['path'][i][2])*3.28084;
+                                    } else {
+                                        alt = parseFloat(data['path'][i][2]);
+                                    }
+
+                                    sonde_path.addLatLng([lat, lon]);
+
+                                    if (alt > max_alt){
+                                        max_alt = alt;
+                                    }
+                                }
+                                
+                                //launch marker
+                                launch_lat = parseFloat(data['first'][0]);
+                                launch_lon = parseFloat(data['first'][1]);
+                                if (getCookie('imperial') == 'true') {
+                                    launch_alt = parseFloat(data['first'][2])*3.28084;
+                                } else {
+                                    launch_alt = parseFloat(data['first'][2]);
+                                }
+                                if (getCookie('UTC') == 'false') {
+                                    launch_time = new Date(data['first_time']).toLocaleString("en-AU");
+                                } else {
+                                    launch_time = data['first_time'];
+                                }
+
+                                launch_icon = L.icon({
+                                    iconUrl: "{{ url_for('static', filename='img/launch_marker.png') }}",
+                                    iconSize: [15,15],
+                                    iconAnchor: [7.5,7.5]
+                                });
+
+                                if (getCookie('imperial') == 'true') {
+                                    launchIconTitle = selectedrows[i]['serial'] + ' First Observed Position (' + launch_lat + ', ' + launch_lon+ ', ' + Math.floor(launch_alt) + 'ft) <br/>at ' + launch_time;
+                                } else {
+                                    launchIconTitle = selectedrows[i]['serial'] + ' First Observed Position (' + launch_lat + ', ' + launch_lon+ ', ' + Math.floor(launch_alt) + 'm) <br/>at ' + launch_time;
+                                }
+
+                                launchMarker = L.marker([launch_lat, launch_lon],
+                                    {
+                                        title:launchIconTitle, 
+                                        icon: launch_icon
+                                    })
+                                    .bindTooltip(launchIconTitle,{permanent:false,direction:'right'});
+                                
+                                historicalsonde.addLayer(launchMarker)
+                    
+                                //landing marker
+                                landing_lat = parseFloat(data['last'][0]);
+                                landing_lon = parseFloat(data['last'][1]);
+                                if (getCookie('imperial') == 'true') {
+                                    landing_alt = parseFloat(data['last'][2])*3.28084;
+                                } else {
+                                    landing_alt = parseFloat(data['last'][2]);
+                                }
+                                if (getCookie('UTC') == 'false') {
+                                    landing_time = new Date(data['last_time']).toLocaleString("en-AU");
+                                } else {
+                                    landing_time = data['last_time']
+                                }
+
+                                landing_icon = L.icon({
+                                    iconUrl: "{{ url_for('static', filename='img/landing_marker.png') }}",
+                                    iconSize: [15,15],
+                                    iconAnchor: [7.5,7.5]
+                                });
+
+                                if (getCookie('imperial') == 'true') {
+                                    landingIconTitle = selectedrows[i]['serial'] + ' Last Observed Position (' + landing_lat + ', ' + landing_lon+ ',' + Math.floor(landing_alt) + 'ft) <br/>at ' + landing_time;
+                                } else {
+                                    landingIconTitle = selectedrows[i]['serial'] + ' Last Observed Position (' + landing_lat + ', ' + landing_lon+ ',' + Math.floor(landing_alt) + 'm) <br/>at ' + landing_time;
+                                }
+
+                                landingMarker = L.marker([landing_lat, landing_lon],
+                                    {
+                                        title:landingIconTitle, 
+                                        icon: landing_icon
+                                    })
+                                    .bindTooltip(landingIconTitle,{permanent:false,direction:'right'});
+
+                                historicalsonde.addLayer(landingMarker)
+                                
+                                //burst marker
+                                burst_lat = parseFloat(data['burst'][0]);
+                                burst_lon = parseFloat(data['burst'][1]);
+                                if (getCookie('imperial') == 'true') {
+                                    burst_alt = parseFloat(data['burst'][2])*3.28084;
+                                } else {
+                                    burst_alt = parseFloat(data['burst'][2]);
+                                }
+                                if (getCookie('UTC') == 'false') {
+                                    burst_time = new Date(data['burst_time']).toLocaleString("en-AU");
+                                } else {
+                                    burst_time = data['burst_time'];
+                                }
+
+                                burst_icon = L.icon({
+                                    iconUrl: "{{ url_for('static', filename='img/burst_marker.png') }}",
+                                    iconSize: [15,15],
+                                    iconAnchor: [7.5,7.5]
+                                });
+
+                                if (getCookie('imperial') == 'true') {
+                                    burstIconTitle = selectedrows[i]['serial'] + ' Burst at ' + Math.floor(burst_alt) + 'ft';
+                                } else {
+                                    burstIconTitle = selectedrows[i]['serial'] + ' Burst at ' + Math.floor(burst_alt) + 'm';
+                                }
+
+                                burstMarker = L.marker([burst_lat, burst_lon],
+                                    {
+                                        title:burstIconTitle, 
+                                        icon: burst_icon
+                                    })
+                                    .bindTooltip(burstIconTitle,{permanent:false,direction:'right'});
+
+                                if (burst_lat != landing_lat && burst_lon != landing_lon) {
+                                    historicalsonde.addLayer(burstMarker)
+                                }
+
+                                historicalsonde.addLayer(sonde_path)
+
+                                if (i == selectedrows.length-1) {
+                                    enableMenu();
+                                }
+                            }
+                        });  
+                        if (i < (selectedrows.length-1)) {	
+                            i++;	
+                            setTimeout(processLog(i), 1);	
+                        }
+                    }
+                    processLog(0);
+                } else {
+                    enableMenu();
+                }
+            } 
+
+            //select row on "select all" button click
+            $("#select-all").click(function(){
+                table.selectRow();
+            });
+
+            //deselect row on "deselect all" button click
+            $("#deselect-all").click(function(){
+                table.deselectRow();
+            });
+
+            $("#showsonde-map").click(function(){
+                disableMenu();
+                setTimeout(showSondeMap, 500);
+            });
+
+            $("#hidesonde-map").click(function(){
+                historicalsonde.clearLayers();
+            });
+            
+            var skewt;
+
+            function sleep(ms) {
+                return new Promise(resolve => setTimeout(resolve, ms));
+            }
+
+            function showSkewT () {
+                selectedrows = table.getSelectedData();
+                if (selectedrows.length > 0) {
+                    _serial = selectedrows[selectedrows.length-1]['serial'];
+                    _type = selectedrows[selectedrows.length-1]['type'];
+                    console.log(_serial);
+                    $.ajax({
+                        url: "/get_log_by_serial/" + _serial,
+                        dataType: 'json',
+                        async: true,
+                        success: async function(data) {
+                            try {
+                                skewt.clear()
+                            } catch(e) {
+                                //sidebar needs to be open first time
+                                if (document.getElementById("mySettings").style.width == "0px" || document.getElementById("mySettings").style.width == 0) {
+                                    if ((window.innerWidth/window.innerHeight) > 1) {
+                                        document.getElementById("mySettings").style.width = "100vh";
+                                    } else {
+                                        document.getElementById("mySettings").style.width = "100%";
+                                    }
+                                    await sleep(500);
+                                }
+                                skewt = new SkewT('#skewt');
+                            }
+                                
+                            if (getCookie('UTC') == 'false') {
+                                launch_time = new Date(data['first_time']).toLocaleString("en-AU");
+                            } else {
+                                launch_time = data['first_time'];
+                            }
+                            $('#skewt-header').html("Skew-T - "+_type + " " + _serial + " " + launch_time);
+
+                            try {
+                                skewt.plot(data.skewt);
+                                enableMenu();
+                                if (document.getElementById("mySettings").style.width == "0px" || document.getElementById("mySettings").style.width == 0) {
+                                    if ((window.innerWidth/window.innerHeight) > 1) {
+                                        document.getElementById("mySettings").style.width = "100vh";
+                                    } else {
+                                        document.getElementById("mySettings").style.width = "100%";
+                                    }
+                                }
+                            }
+                            catch(err) {
+                                console.log(err);
+                                enableMenu();
+                            }	
+                        }
+                    });  
+                } else {
+                    enableMenu();
+                }
+            }
+
+
+            $("#showsonde-skew").click(function(){
+                disableMenu();
+                showSkewT();
+            });
+
+            $("#hidesonde-skew").click(function(){
+                disableMenu();
+                $('#skewt-header').html("<h2>Skew-T</h2>");
+                skewt.clear();
+                enableMenu();
+            });
+            
+            // List of available map layers.
+            var Mapnik = L.tileLayer.provider("OpenStreetMap.Mapnik", {edgeBufferTiles: 2});
+            var DarkMatter = L.tileLayer.provider("CartoDB.DarkMatter", {edgeBufferTiles: 2});
+            var Terrain = L.tileLayer.provider("Stamen.Terrain", {edgeBufferTiles: 2});
+            var WorldImagery = L.tileLayer.provider("Esri.WorldImagery", {edgeBufferTiles: 2});
+            var Voyager = L.tileLayer.provider("CartoDB.Voyager", {edgeBufferTiles: 2});
+            var OpenTopoMap = L.tileLayer.provider("OpenTopoMap", {edgeBufferTiles: 2});
+            
+            // Add maps to baseMaps.
+            var baseMaps = {
+                "Mapnik": Mapnik,
+                "DarkMatter": DarkMatter,
+                "WorldImagery": WorldImagery,
+                "Terrain": Terrain,
+                "Voyager": Voyager,
+                "OpenTopoMap": OpenTopoMap                          
+            };
+
+            // Check if user has preffered map theme.
+            var x = getCookie('theme');
+            if (x) {
+                mapTheme = x;
+            } else {
+                if (getCookie('dark') == "false") {
+                    mapTheme = "Mapnik"
+                } else if (window.matchMedia && window.matchMedia('(prefers-color-scheme: dark)').matches) {
+                    mapTheme = "DarkMatter"
+                } else {
+                    mapTheme = "Mapnik"
+                }
+            }
+            
+            // Home Icon.
+            homeIcon = L.icon({
+            iconUrl: "{{ url_for('static', filename='img/antenna-green.png') }}",
+            iconSize: [26, 34],
+            iconAnchor: [13, 34]
+            });  
+            
+            // Home Icon for dark mode.
+            homeIconDark = L.icon({
+            iconUrl: "{{ url_for('static', filename='img/antenna-green-dark.png') }}",
+            iconSize: [26, 34],
+            iconAnchor: [13, 34]
+            });  
+            
+            // Create map object.
+            mymap = L.map('mapid').setView([autorx_config.station_lat, autorx_config.station_lon], 8);
+            mymap.addControl(new L.Control.Fullscreen());
+            if (mapTheme != 'DarkMatter' && mapTheme != 'WorldImagery') {
+                home_marker = L.marker([autorx_config.station_lat, autorx_config.station_lon, autorx_config.alt],
+                        {title: 'Receiver Location', icon: homeIcon}
+                        ).addTo(mymap);
+            } else {
+                home_marker = L.marker([autorx_config.station_lat, autorx_config.station_lon, autorx_config.alt],
+                        {title: 'Receiver Location', icon: homeIconDark}
+                        ).addTo(mymap);
+            }
+                       
+            L.control.layers(baseMaps).addTo(mymap);
+
+            baseMaps[mapTheme].addTo(mymap);
+
+            var historicalsonde = new L.LayerGroup();	
+            historicalsonde.addTo(mymap);
+            
+            // Update preffered them cookie on layer change.
+            mymap.on('baselayerchange', function(e) {
+                setCookie("theme", e['name'], 365);
+                if(e['name'] == "DarkMatter" || e['name'] == "WorldImagery"){
+                    home_marker.setIcon(homeIconDark);
+                 }else{
+                    home_marker.setIcon(homeIcon);
+                 }
+            });
+            
+            // Check if user has dark mode set.
+            if (getCookie('dark') == 'true') {
+                changeTheme(true);
+            } else if (getCookie('dark') == 'false') {
+                changeTheme(false);
+            } else if (window.matchMedia && window.matchMedia('(prefers-color-scheme: dark)').matches) {
+                changeTheme(true);
+            } else {
+                changeTheme(false);
+            }              
+               
+            // Function to change CSS options when changing dark mode.
+            function changeTheme(dark) {
+                if (dark == false) {
+                    document.body.style.background = 'white';
+                    if (document.getElementById("log-tray").style.color == "rgb(255, 0, 0)") {
+                        $('#main span').css('color', 'black')
+                        $('#log-tray').css('color', 'red');
+                    } else {
+                        $('#main span').css('color', 'black')
+                    }
+                    $('#main p').css('color', 'black')
+                    $('.modal-content p').css('color', 'black')
+                    $('.modal-content h2').css('color', 'black')
+                    $('.modal-content span').css('color', 'black')
+                    $('.modal-content').css('background-color', 'white')
+                    $('.close').css('color', 'black')
+                    $('#myBtn').css('color', 'black')
+                    $('#scanid').css('color', 'black')
+                    $('.c3-axis-y').css('fill', 'black')
+                    $('.c3-axis-x').css('fill', 'black')
+                    $('.c3-legend-item text').css('fill', 'black')
+                    $('.domain').css('stroke', 'black')
+                    $('.tick line').css('stroke', 'black')  
+                    $('#mapid span').css('color', 'black') 
+                    $('.sidenav').css('background-color', '#111')
+                    $('.settings').css('background-color', 'LightGray')
+                    $('#skewt-header').css('color', 'black')
+                    $('#closebtn2').css('color', 'black')
+                } else {
+                    document.body.style.background = '#121212';
+                    if (document.getElementById("log-tray").style.color == "rgb(255, 0, 0)") {
+                        $('#main span').css('color', 'white')
+                        $('#log-tray').css('color', 'red');
+                    } else {
+                        $('#main span').css('color', 'white')
+                    }
+                    $('#main p').css('color', 'white')
+                    $('.modal-content p').css('color', 'white')
+                    $('.modal-content h2').css('color', 'white')
+                    $('.modal-content span').css('color', 'white')
+                    $('.modal-content').css('background-color', 'black')
+                    $('.close').css('color', 'white')
+                    $('#myBtn').css('color', 'white')
+                    $('#scanid').css('color', 'white')
+                    $('.c3-axis-y').css('fill', 'white')
+                    $('.c3-axis-x').css('fill', 'white')
+                    $('.c3-legend-item text').css('fill', 'white')
+                    $('.domain').css('stroke', 'white')
+                    $('.tick line').css('stroke', 'white')
+                    $('#mapid span').css('color', 'black')
+                    $('.sidenav').css('background-color', '#414141')
+                    $('.settings').css('background-color', '#414141')
+                }
+            }
+
+            // Invalidate map size to fix problems with elements resizing.
+            mymap.invalidateSize(); 
+
+            socket.on('station_update', function(msg) {
+                // Station update messages indicate a move of the station location, as updated
+                // by a GPS receiver.
+
+                if(initial_load_complete == false){
+                    // If we have not completed our initial load of telemetry data, discard this data.
+                    return
+                }
+
+                // Update the marker position.
+                home_marker.setLatLng([msg.lat, msg.lon, msg.alt]).update();
+
+                // Update the autorx_config object, which is used to calculate relative look angles for the telemetry table.
+                autorx_config.station_lat = msg.lat;
+                autorx_config.station_lon = msg.lon;
+                autorx_config.station_alt = msg.alt;
+
+            });
+        });
+
+        // Function to open/close left log menu along with adjusting other elements so they render correctly.
+        function changeNav() {
+            var x = document.getElementById("closebtn");
+            var y = document.getElementById('mapid');
+            if (document.getElementById("mySidenav").style.width == "0px" || document.getElementById("mySidenav").style.width == 0) {
+                if ((window.innerWidth/window.innerHeight) > 1) { // 500px wide on desktop.
+                    x.style.display = "none";
+                    y.style.display = "block";
+                    document.getElementById("mySidenav").style.width = "560px";
+                    document.getElementById("main").style.marginLeft = "560px";
+                    document.getElementById("mySidenav").style.borderRadius = "0px 25px 25px 0px";  
+                    mymap.invalidateSize();
+                } else { // Fullsize on mobile.
+                    x.style.display = "block";
+                    y.style.display = "none";
+                    document.getElementById("mySidenav").style.width = "100%";
+                    document.getElementById("main").style.marginLeft = "0";
+                    document.getElementById("mySidenav").style.borderRadius = "0px";
+                }
+            } else {
+                x.style.display = "none";
+                y.style.display = "block";
+                document.getElementById("mySidenav").style.width = 0;
+                document.getElementById("main").style.marginLeft = 0;
+                mymap.invalidateSize();
+            }
+        }
+
+        // Function to open/close right settings menu along with adjusting other elements so they render correctly.
+        function changeSettings() {            
+            var y = document.getElementById('mapid');
+            if (document.getElementById("mySettings").style.width == "0px" || document.getElementById("mySettings").style.width == 0) {
+                if ((window.innerWidth/window.innerHeight) > 1) { // 350px wide on desktop.
+                    y.style.display = "block";
+                    document.getElementById("mySettings").style.width = "100vh";
+                    document.getElementById("main").style.marginRight = "100vh";
+                    document.getElementById("mySettings").style.borderRadius = "25px 0px 0px 25px";
+                    mymap.invalidateSize();
+                } else { // Fullsize on mobile.
+                    y.style.display = "none";
+                    document.getElementById("mySettings").style.width = "100%";
+                    document.getElementById("main").style.marginRight = "0";
+                    document.getElementById("mySettings").style.borderRadius = "0px";
+                }
+            } else {
+                y.style.display = "block";
+                document.getElementById("mySettings").style.width = 0;
+                document.getElementById("main").style.marginRight = 0;
+                mymap.invalidateSize();
+            }
+        }
+
+        // Set given cookie name and value.
+        function setCookie(name,value) {
+            localStorage.setItem(name, value);
+        }
+
+        // Return cookie value given name.
+        function getCookie(name) {
+            return localStorage.getItem(name);
+        }
+
+        // Reset specific cookie.
+        function eraseCookie(name) {   
+            localStorage.removeItem(name);
+        }
+
+        // Reset all cookies.
+        function deleteAllCookies() {
+            localStorage.clear();
+            location.reload();
+        }
+        
+        let vh = window.innerHeight * 0.01;
+        
+        document.documentElement.style.setProperty('--vh', `${vh}px`);
+
+    </script>
+</head>
+<body>
+    <!-- Wrapper for entire body to ensure flex works -->    
+    <div class="wrapper">
+        <!-- Wrapper for sonde list sidebar -->   
+        <div id="mySidenav" class="sidenav">
+            <div class="headerdiv">
+            <a href="javascript:void(0)" class="closebtn" id="closebtn" onclick="changeNav()">&#10006;</a>
+            <img src="{{ url_for('static', filename='img/autorx_logo.png') }}" alt="Radiosonde Auto-RX Button">
+            <h2>Sonde List</h2>
+            <div style="width:100%;text-align:center;">
+                <button id="select-all" style="margin:3px auto">Select All</button>
+                <button id="deselect-all" style="margin:3px auto">Deselect All</button>
+                <button id="showsonde-map" style="margin:3px auto">Plot Paths</button>
+                <button id="hidesonde-map" style="margin:3px auto">Reset Map</button>
+                <button id="showsonde-skew" style="margin:3px auto">Plot Skew-T</button>
+                <button id="hidesonde-skew" style="margin:3px auto">Remove Skew-T</button>
+            </div>
+            <br>
+            </div>
+            <div id="sonde-list-table"></div>       
+        </div>
+
+    <!-- Wrapper for settings sidebar -->   
+    <div id="mySettings" class="settings">
+        <a href="javascript:void(0)" class="closebtn2" id="closebtn2" onclick="changeSettings()">&#10006;</a>
+        <h2 id="skewt-header" style="width:100%;text-align:center;">Skew-T Plot</h2>
+        <div id="skewt" style="width:90%;margin:3px auto"></div>
+        <div id="skewt-footer"></div>
+    </div>
+
+    <!-- Wrapper for main screen -->   
+    <div id="main" onload="loadMap();">
+        <div>
+            <span style="font-size:3vh;font-size:calc(var(--vh, 1vh) * 3);cursor:pointer;" onclick="changeNav()"><span id="log-tray">&#9776;</span> Radiosonde Auto-RX Historical</span>
+        </div>
+        <span style="font-size:2vh;font-size:calc(var(--vh, 1vh) * 2);" id="footertext"></span>
+        <br>
+        <div id="mapid"></div>
+        <i id="myBtn" onclick="changeSettings()" class="fa fa-gear" style="font-size:4vh;font-size:calc(var(--vh, 1vh) * 4);"></i>
+    </div>
+</div>
+</body>
 </html>
#!/usr/bin/env python
#
# Radiosonde Auto RX Tools
#
# 2017-04 Mark Jessop <vk5qi@rfhead.net>
#
# Refer github page for instructions on setup and usage.
# https://github.com/projecthorus/radiosonde_auto_rx/
#

import numpy as np
import sys
import argparse
import logging
import datetime
import time
import os
import glob
import shutil
import platform
import signal
import Queue
import subprocess
import traceback
import json
import re
from aprs_utils import *
from habitat_utils import *
from ozi_utils import *
from rotator_utils import *
from threading import Thread
from StringIO import StringIO
from findpeaks import *
from config_reader import *
from gps_grabber import *
from async_file_reader import AsynchronousFileReader

# TODO: Break this out to somewhere else, that is set automatically based on releases...
AUTO_RX_VERSION = '20180507'

# Logging level
# INFO = Basic status messages
# DEBUG = Adds information on each command run by subprocess.
logging_level = logging.INFO

# Set this to true to enable dumping of all the rtl_power output to files in ./log/
# Note that this can result in a LOT of log files being generated depending on your scanning settings.
uber_debug = False

# Internet Push Globals
APRS_OUTPUT_ENABLED = False
HABITAT_OUTPUT_ENABLED = False

INTERNET_PUSH_RUNNING = True
internet_push_queue = Queue.Queue()

# Second Queue for OziPlotter outputs, since we want this to run at a faster rate.
OZI_PUSH_RUNNING = True
ozi_push_queue = Queue.Queue()

# Habitat Uploader object, instantiated in __main__
habitat_uploader = None


# Flight Statistics data
# stores copies of the telemetry dictionary returned by process_rs_line.
flight_stats = {
    'first': None,
    'apogee': None,
    'last': None
}

# Station config, we need to populate this with data from station.cfg
config = {}

def run_rtl_power(start, stop, step, filename="log_power.csv", dwell = 20, sdr_power='rtl_power', ppm = 0, gain = -1, bias = False):
    """ Run rtl_power, with a timeout"""
    # Example: rtl_power -T -f 400400000:403500000:800 -i20 -1 -c 20% -p 0 -g 26.0 log_power.csv

    # Add a -T option if bias is enabled
    bias_option = "-T " if bias else ""

    # Add a gain parameter if we have been provided one.
    if gain != -1:
        gain_param = '-g %.1f ' % gain
    else:
        gain_param = ''

    # Add -k 30 option, to SIGKILL rtl_power 30 seconds after the regular timeout expires.
    # Note that this only works with the GNU Coreutils version of Timeout, not the IBM version,
    # which is provided with OSX (Darwin).
    if 'Darwin' in platform.platform():
        timeout_kill = ''
    else:
        timeout_kill = '-k 30 '

    rtl_power_cmd = "timeout %s%d %s %s-f %d:%d:%d -i %d -1 -c 20%% -p %d %s%s" % (timeout_kill, dwell+10, sdr_power, bias_option, start, stop, step, dwell, int(ppm), gain_param, filename)
    logging.info("Running frequency scan.")
    logging.debug("Running command: %s" % rtl_power_cmd)
    ret_code = os.system(rtl_power_cmd)
    if ret_code == 1:
        logging.critical("rtl_power call failed!")
        return False
    else:
        return True

def read_rtl_power(filename):
    """ Read in frequency samples from a single-shot log file produced by rtl_power """

    # Output buffers.
    freq = np.array([])
    power = np.array([])

    freq_step = 0


    # Open file.
    f = open(filename,'r')

    # rtl_power log files are csv's, with the first 6 fields in each line describing the time and frequency scan parameters
    # for the remaining fields, which contain the power samples. 

    for line in f:
        # Split line into fields.
        fields = line.split(',')

        if len(fields) < 6:
            logging.error("Invalid number of samples in input file - corrupt?")
            raise Exception("Invalid number of samples in input file - corrupt?")

        start_date = fields[0]
        start_time = fields[1]
        start_freq = float(fields[2])
        stop_freq = float(fields[3])
        freq_step = float(fields[4])
        n_samples = int(fields[5])

        #freq_range = np.arange(start_freq,stop_freq,freq_step)
        samples = np.loadtxt(StringIO(",".join(fields[6:])),delimiter=',')
        freq_range = np.linspace(start_freq,stop_freq,len(samples))

        # Add frequency range and samples to output buffers.
        freq = np.append(freq, freq_range)
        power = np.append(power, samples)

    f.close()

    # Sanitize power values, to remove the nan's that rtl_power puts in there occasionally.
    power = np.nan_to_num(power)

    return (freq, power, freq_step)


def quantize_freq(freq_list, quantize=5000):
    """ Quantise a list of frequencies to steps of <quantize> Hz """
    return np.round(freq_list/quantize)*quantize

def detect_sonde(frequency, sdr_fm='rtl_fm', ppm=0, gain=-1, bias=False, dwell_time=10):
    """ Receive some FM and attempt to detect the presence of a radiosonde. """

    # Example command (for command-line testing):
    # rtl_fm -T -p 0 -M fm -g 26.0 -s 15k -f 401500000 | sox -t raw -r 15k -e s -b 16 -c 1 - -r 48000 -t wav - highpass 20 | ./rs_detect -z -t 8

    # Add a -T option if bias is enabled
    bias_option = "-T " if bias else ""

    # Add a gain parameter if we have been provided one.
    if gain != -1:
        gain_param = '-g %.1f ' % gain
    else:
        gain_param = ''

    rx_test_command = "timeout %ds %s %s-p %d %s-M fm -F9 -s 15k -f %d 2>/dev/null |" % (dwell_time, sdr_fm, bias_option, int(ppm), gain_param, frequency) 
    rx_test_command += "sox -t raw -r 15k -e s -b 16 -c 1 - -r 48000 -t wav - highpass 20 2>/dev/null |"
    rx_test_command += "./rs_detect -z -t 8 2>/dev/null"

    logging.info("Attempting sonde detection on %.3f MHz" % (frequency/1e6))
    logging.debug("Running command: %s" % rx_test_command)

    ret_code = os.system(rx_test_command)

    # Shift down by a byte... for some reason.
    ret_code = ret_code >> 8

    # Default is non-inverted FM.
    inv = ""

    # Check if the inverted bit is set
    if (ret_code & 0x80) > 0: 
        # If the inverted bit is set, we have to do some munging of the return code to get the sonde type.
        ret_code = abs(-1 * (0x100 - ret_code))
        inv = "-"
    else:
        ret_code = abs(ret_code)

    if ret_code == 3:
        logging.info("Detected a RS41!")
        return inv+"RS41"
    elif ret_code == 4:
        logging.info("Detected a RS92!")
        return inv+"RS92"
    elif ret_code == 2:
        logging.info("Detected a DFM Sonde! (Unsupported)")
        return inv+"DFM"
    elif ret_code == 5:
        logging.info("Detected a M10 Sonde! (Unsupported)")
        return inv+"M10"
    elif ret_code == 6:
        logging.info("Detected a iMet Sonde! (Unsupported)")
        return inv+"iMet"
    else:
        return None


def reset_rtlsdr():
    """ Attempt to perform a USB Reset on all attached RTLSDRs. This uses the usb_reset binary from ../scan"""
    lsusb_output = subprocess.check_output(['lsusb'])
    try:
        devices = lsusb_output.split('\n')
        for device in devices:
            if 'RTL2838' in device:
                # Found an rtlsdr! Attempt to extract bus and device number.
                # Expecting something like: 'Bus 001 Device 005: ID 0bda:2838 Realtek Semiconductor Corp. RTL2838 DVB-T'
                device_fields = device.split(' ')
                # Attempt to cast fields to integers, to give some surety that we have the correct data.
                device_bus = int(device_fields[1])
                device_number = int(device_fields[3][:-1])
                # Construct device address
                reset_argument = '/dev/bus/usb/%03d/%03d' % (device_bus, device_number)
                # Attempt to reset the device.
                logging.info("Resetting device: %s" % reset_argument)
                ret_code = subprocess.call(['./reset_usb', reset_argument])
                logging.debug("Got return code: %s" % ret_code)
            else:
                continue
    except:
        logging.error("Errors occured while attempting to reset USB device.")


def sonde_search(config, attempts = 5):
    """ Perform a frequency scan across the defined range, and test each frequency for a radiosonde's presence. """
    search_attempts = attempts

    sonde_freq = None
    sonde_type = None

    while search_attempts > 0:

        if len(config['whitelist']) == 0 :
            # No whitelist frequencies provided - perform a scan.
            run_rtl_power(config['min_freq']*1e6, config['max_freq']*1e6, config['search_step'], sdr_power=config['sdr_power_path'], ppm=config['sdr_ppm'], gain=config['sdr_gain'], bias=config['sdr_bias'])

            # Read in result
            try:
                (freq, power, step) = read_rtl_power('log_power.csv')
                # Sanity check results.
                if step == 0 or len(freq)==0 or len(power)==0:
                    raise Exception("Invalid file.")

                if uber_debug:
                    # Copy log_power.csv to log directory, for later debugging.
                    shutil.copy('log_power.csv', './log/log_power_%s.csv'%datetime.datetime.utcnow().strftime('%Y-%m-%d_%H%M%S'))


            except Exception as e:
                traceback.print_exc()
                logging.error("Failed to read log_power.csv. Resetting RTLSDRs and attempting to run rtl_power again.")
                # no log_power.csv usually means that rtl_power has locked up and had to be SIGKILL'd. 
                # This occurs when it can't get samples from the RTLSDR, because it's locked up for some reason.
                # Issuing a USB Reset to the rtlsdr can sometimes solve this. 
                reset_rtlsdr()
                search_attempts -= 1
                time.sleep(10)
                continue


            # Rough approximation of the noise floor of the received power spectrum.
            power_nf = np.mean(power)

            # Detect peaks.
            peak_indices = detect_peaks(power, mph=(power_nf+config['min_snr']), mpd=(config['min_distance']/step), show = False)

            # If we have found no peaks, and no greylist has been provided, re-scan.
            if (len(peak_indices) == 0) and (len(config['greylist'])==0):
                logging.info("No peaks found on this pass.")
                search_attempts -= 1
                time.sleep(10)
                continue

            # Sort peaks by power.
            peak_powers = power[peak_indices]
            peak_freqs = freq[peak_indices]
            peak_frequencies = peak_freqs[np.argsort(peak_powers)][::-1]

            # Quantize to nearest x kHz
            peak_frequencies = quantize_freq(peak_frequencies, config['quantization'])

            # Append on any frequencies in the supplied greylist
            peak_frequencies = np.append(np.array(config['greylist'])*1e6, peak_frequencies)

            # Remove any duplicate entries after quantization, but preserve order.
            _, peak_idx = np.unique(peak_frequencies, return_index=True)
            peak_frequencies = peak_frequencies[np.sort(peak_idx)]

            # Remove any frequencies in the blacklist.
            for _frequency in np.array(config['blacklist'])*1e6:
                _index = np.argwhere(peak_frequencies==_frequency)
                peak_frequencies = np.delete(peak_frequencies, _index)

            if len(peak_frequencies) == 0:
                logging.info("No peaks found after blacklist frequencies removed.")
            else:
                logging.info("Performing scan on %d frequencies (MHz): %s" % (len(peak_frequencies),str(peak_frequencies/1e6)))

        else:
            # We have been provided a whitelist - scan through the supplied frequencies.
            peak_frequencies = np.array(config['whitelist'])*1e6
            logging.info("Scanning on whitelist frequencies (MHz): %s" % str(peak_frequencies/1e6))

        # Run rs_detect on each peak frequency, to determine if there is a sonde there.
        for freq in peak_frequencies:
            detected = detect_sonde(freq,
                sdr_fm=config['sdr_fm_path'], 
                ppm=config['sdr_ppm'], 
                gain=config['sdr_gain'], 
                bias=config['sdr_bias'], 
                dwell_time=config['dwell_time'])
            if detected != None:
                sonde_freq = freq
                sonde_type = detected
                break

        if sonde_type != None:
            # Found a sonde! Break out of the while loop and attempt to decode it.
            return (sonde_freq, sonde_type)
        else:
            # No sondes found :-( Wait and try again.
            search_attempts -= 1
            logging.warning("Search attempt failed, %d attempts remaining. Waiting %d seconds." % (search_attempts, config['search_delay']))
            time.sleep(config['search_delay'])

    # If we get here, we have exhausted our search attempts.
    logging.error("No sondes detected.")
    return (None, None)


def check_position_valid(data):
    """
    Check to see if a payload position frame breaches one of our filters.
    In this function we also check that the payload callsign is not invalid.
    """
    # Access the global copy of the station config. Bit of a hack, but the alternative is
    # passing the config through multiple layers of functions.
    global config

    # First check: Altitude cap.
    if data['alt'] > config['max_altitude']:
        _altitude_breach = data['alt'] - config['max_altitude']
        logging.warning("Position breached altitude cap by %d m." % _altitude_breach)
        return False

    # Second check - is the payload more than x km from our listening station.
    # Only run this check if a station location has been provided.
    if (config['station_lat'] != 0.0) and (config['station_lon'] != 0.0):
        # Calculate the distance from the station to the payload.
        _listener = (config['station_lat'], config['station_lon'], config['station_alt'])
        _payload = (data['lat'], data['lon'], data['alt'])
        # Calculate using positon_info function from rotator_utils.py
        _info = position_info(_listener, _payload)

        if _info['straight_distance'] > config['max_radius_km']*1000:
            _radius_breach = _info['straight_distance']/1000.0 - config['max_radius_km']
            logging.warning("Position breached radius cap by %.1f km." % (_radius_breach))
            return False

    # Payload Serial Number Checks
    _serial = data['id']
    # Run a Regex to match known Vaisala RS92/RS41 serial numbers (YWWDxxxx)
    # RS92: https://www.vaisala.com/sites/default/files/documents/Vaisala%20Radiosonde%20RS92%20Serial%20Number.pdf
    # RS41: https://www.vaisala.com/sites/default/files/documents/Vaisala%20Radiosonde%20RS41%20Serial%20Number.pdf
    # This will need to be re-evaluated if we're still using this code in 2021!
    vaisala_callsign_valid = re.match(r'[J-T][0-5][\d][1-7]\d{4}', _serial)

    if vaisala_callsign_valid:
        return True
    else:
        logging.warning("Payload ID does not match regex. Discarding.")
        return False


# Dictionary of observed payload IDs.
seen_payload_ids = {}

def payload_id_valid_for_upload(payload_id, update=False):
    ''' Update our list of seen payload IDs '''
    global config, seen_payload_ids

    if payload_id in seen_payload_ids:
        if seen_payload_ids[payload_id] >= config['payload_id_valid']:
            # We have seen this payload ID often enough to consider it to be valid.
            return True
        else:
            if update:
                seen_payload_ids[payload_id] += 1
    else:
        if update:
            seen_payload_ids[payload_id] = 1

    # Otherwise, we still haven't seen this payload enough to be sure it's ID is valid.
    return False



def process_rs_line(line):
    """ Process a line of output from the rs92gps decoder, converting it to a dict """
    try:

        if line[0] != "{":
            return None

        rs_frame = json.loads(line)
        # Note: We expect the following fields available within the JSON blob:
        # id, frame, datetime, lat, lon, alt, crc
        rs_frame['crc'] = True # the rs92ecc only reports frames that match crc so we can lie here

        if 'temp' not in rs_frame.keys():
            rs_frame['temp'] = -273.0 # We currently don't get temperature data out of the RS92s.

        rs_frame['humidity'] = -1.0 # Currently no Humidity data available.
        rs_frame['datetime_str'] = rs_frame['datetime'].replace("Z","") #python datetime sucks
        rs_frame['short_time'] = rs_frame['datetime'].split(".")[0].split("T")[1]

        _telem_string = "%s,%d,%s,%.5f,%.5f,%.1f,%.1f,%s" % (rs_frame['id'], rs_frame['frame'],rs_frame['datetime'], rs_frame['lat'], rs_frame['lon'], rs_frame['alt'], rs_frame['temp'], rs_frame['crc'])

        if check_position_valid(rs_frame):
            logging.info("TELEMETRY: %s" % _telem_string)
            # Update the seen-payload-id list
            # This will then be queried within the internet upload threads.
            payload_id_valid_for_upload(rs_frame['id'],update=True)

            return rs_frame
        else:
            logging.warning("Invalid Position, discarding: %s" % _telem_string)
            return None

    except:
        logging.error("Could not parse string: %s" % line)
        traceback.print_exc()
        return None

def update_flight_stats(data):
    """ Maintain a record of flight statistics. """
    global flight_stats

    # Save the current frame into the 'last' frame storage
    flight_stats['last'] = data

    # Is this our first telemetry frame?
    # If so, populate all fields in the flight stats dict with the current telemetry frame.
    if flight_stats['first'] == None:
        flight_stats['first'] = data
        flight_stats['apogee'] = data

    # Is the current altitude higher than the current peak altitude?
    if data['alt'] > flight_stats['apogee']['alt']:
        flight_stats['apogee'] = data



def calculate_flight_statistics():
    """ Produce a flight summary, for inclusion in the log file. """
    global flight_stats

    # Grab peak altitude.
    peak_altitude = flight_stats['apogee']['alt']

    # Grab last known descent rate
    descent_rate = flight_stats['last']['vel_v']

    # Calculate average ascent rate, based on data we have.
    # Wrap this in a try, in case we have time string parsing issues.
    try:
        if flight_stats['first'] == flight_stats['apogee']:
            # We have only caught a flight during descent. Don't calculate ascent rate.
            ascent_rate = -1.0
        else:
            ascent_height = flight_stats['apogee']['alt'] - flight_stats['first']['alt']
            start_time = datetime.datetime.strptime(flight_stats['first']['datetime_str'],"%Y-%m-%dT%H:%M:%S.%f")
            apogee_time = datetime.datetime.strptime(flight_stats['apogee']['datetime_str'],"%Y-%m-%dT%H:%M:%S.%f")
            ascent_time = (apogee_time - start_time).seconds
            ascent_rate = ascent_height/float(ascent_time)
    except:
        ascent_rate = -1.0

    stats_str = "Acquired %s at %s on %s, at %d m altitude.\n" % (flight_stats['first']['type'], flight_stats['first']['datetime_str'], flight_stats['first']['freq'], int(flight_stats['first']['alt']))
    stats_str += "Ascent Rate: %.1f m/s, Peak Altitude: %d, Descent Rate: %.1f m/s\n" % (ascent_rate, int(peak_altitude), descent_rate)
    stats_str += "Last Position: %.5f, %.5f, %d m alt, at %s\n" % (flight_stats['last']['lat'], flight_stats['last']['lon'], int(flight_stats['last']['alt']), flight_stats['last']['datetime_str'])
    stats_str += "Flight Path: https://aprs.fi/#!call=%s&timerange=10800&tail=10800\n" % flight_stats['last']['id']

    return stats_str

def decode_rs92(frequency, sdr_fm='rtl_fm', ppm=0, gain=-1, bias=False, invert=False, rx_queue=None, almanac=None, ephemeris=None, timeout=120, save_log=False):
    """ Decode a RS92 sonde """
    global latest_sonde_data, internet_push_queue, ozi_push_queue

    # Before we get started, do we need to download GPS data?
    if ephemeris == None:
        # If no ephemeris data defined, attempt to download it.
        # get_ephemeris will either return the saved file name, or None.
        ephemeris = get_ephemeris(destination="ephemeris.dat")

    # If ephemeris is still None, then we failed to download the ephemeris data.
    # Try and grab the almanac data instead
    if ephemeris == None:
        logging.error("Could not obtain ephemeris data, trying to download an almanac.")
        almanac = get_almanac(destination="almanac.txt")
        if almanac == None:
            # We probably don't have an internet connection. Bomb out, since we can't do much with the sonde telemetry without an almanac!
            logging.critical("Could not obtain GPS ephemeris or almanac data.")
            return False

    # Add a -T option if bias is enabled
    bias_option = "-T " if bias else ""

    # Add a gain parameter if we have been provided one.
    if gain != -1:
        gain_param = '-g %.1f ' % gain
    else:
        gain_param = ''

    # Example command:
    # rtl_fm -p 0 -g 26.0 -M fm -F9 -s 12k -f 400500000 | sox -t raw -r 12k -e s -b 16 -c 1 - -r 48000 -b 8 -t wav - highpass 20 lowpass 2500 2>/dev/null | ./rs92ecc
    decode_cmd = "%s %s-p %d %s-M fm -F9 -s 12k -f %d 2>/dev/null |" % (sdr_fm,bias_option, int(ppm), gain_param, frequency)
    decode_cmd += "sox -t raw -r 12k -e s -b 16 -c 1 - -r 48000 -b 8 -t wav - lowpass 2500 highpass 20 2>/dev/null |"

    # Note: I've got the check-CRC option hardcoded in here as always on. 
    # I figure this is prudent if we're going to proceed to push this telemetry data onto a map.
    if ephemeris != None:
        decode_cmd += "./rs92ecc -vx -v --crc --ecc --vel -e %s" % ephemeris
    elif almanac != None:
        decode_cmd += "./rs92ecc -vx -v --crc --ecc --vel -a %s" % almanac

    # Add inversion option if we have detected the signal as being inverted (shouldn't happen, but anyway...)
    if invert:
        decode_cmd += " -i"

    logging.debug("Running command: %s" % decode_cmd)

    rx_last_line = time.time()

    # Receiver subprocess. Discard stderr, and feed stdout into an asynchronous read class.
    rx = subprocess.Popen(decode_cmd, shell=True, stdin=None, stdout=subprocess.PIPE, preexec_fn=os.setsid) 
    rx_stdout = AsynchronousFileReader(rx.stdout, autostart=True)

    _log_file = None

    while not rx_stdout.eof():
        for line in rx_stdout.readlines():
            if (line != None) and (line != ""):
                try:
                    data = process_rs_line(line)

                    if data != None:
                        # Reset timeout counter
                        rx_last_line = time.time()
                        # Add in a few fields that don't come from the sonde telemetry.
                        data['freq'] = "%.3f MHz" % (frequency/1e6)
                        data['type'] = "RS92"

                        # If we are seeing any aux data (i.e. there is something strapped to this RS92), append '-Ozone' to the type.
                        if 'aux' in data.keys():
                            _ozone = "-Ozone"
                        else:
                            _ozone = ""

                        # post to MQTT
                        if mqtt_client:
                            data['seen_by'] = config['uploader_callsign']
                            mqtt_client.publish("sonde/%s" % data['id'], payload=json.dumps(data), retain=True)

                        # Per-Sonde Logging
                        if save_log:
                            if _log_file is None:
                                _existing_files = glob.glob("./log/*%s_%s*_sonde.log" % (data['id'], data['type']))
                                if len(_existing_files) != 0:
                                    _log_file_name = _existing_files[0]
                                    logging.debug("Using existing log file: %s" % _log_file_name)
                                else:
                                    _log_file_name = "./log/%s_%s_%s_%d_sonde.log" % (
                                        datetime.datetime.utcnow().strftime("%Y%m%d-%H%M%S"),
                                        data['id'],
                                        (data['type'] + _ozone),
                                        int(frequency/1e3))
                                    logging.debug("Opening new log file: %s" % _log_file_name)

                                _log_file = open(_log_file_name,'ab')

                            # Write a log line
                            # datetime,id,frame_no,lat,lon,alt,type,frequency
                            _log_line = "%s,%s,%d,%.5f,%.5f,%.1f,%.1f,%s,%.3f\n" % (
                                data['datetime_str'],
                                data['id'],
                                data['frame'],
                                data['lat'],
                                data['lon'],
                                data['alt'],
                                data['temp'],
                                (data['type'] + _ozone),
                                frequency/1e6)

                            _log_file.write(_log_line)
                            _log_file.flush()


                        update_flight_stats(data)

                        if rx_queue != None:
                            try:
                                internet_push_queue.put_nowait(data)
                                ozi_push_queue.put_nowait(data)
                            except:
                                pass
                except:
                    traceback.print_exc()
                    logging.error("Error parsing line: %s" % line)

        # Check timeout counter.
        if time.time() > (rx_last_line+timeout):
            logging.error("RX Timed out.")
            break
        # Sleep for a short time.
        time.sleep(0.1)

    # If we were writing a log, close the file.
    if _log_file != None:
        _log_file.flush()
        _log_file.close()

    logging.error("Closing RX Thread.")
    os.killpg(os.getpgid(rx.pid), signal.SIGTERM)
    rx_stdout.stop()
    rx_stdout.join()
    return


def decode_rs41(frequency, sdr_fm='rtl_fm', ppm=0, gain=-1, bias=False, invert=False, rx_queue=None, timeout=120, save_log=False):
    """ Decode a RS41 sonde """
    global latest_sonde_data, internet_push_queue, ozi_push_queue
    # Add a -T option if bias is enabled
    bias_option = "-T " if bias else ""

    # Add a gain parameter if we have been provided one.
    if gain != -1:
        gain_param = '-g %.1f ' % gain
    else:
        gain_param = ''

    # rtl_fm -p 0 -g -1 -M fm -F9 -s 15k -f 405500000 | sox -t raw -r 15k -e s -b 16 -c 1 - -r 48000 -b 8 -t wav - lowpass 2600 2>/dev/null | ./rs41ecc --crc --ecc --ptu
    # Note: Have removed a 'highpass 20' filter from the sox line, will need to re-evaluate if adding that is useful in the future.
    decode_cmd = "%s %s-p %d %s-M fm -F9 -s 15k -f %d 2>/dev/null |" % (sdr_fm, bias_option, int(ppm), gain_param, frequency)
    decode_cmd += "sox -t raw -r 15k -e s -b 16 -c 1 - -r 48000 -b 8 -t wav - lowpass 2600 2>/dev/null |"

    # Note: I've got the check-CRC option hardcoded in here as always on. 
    # I figure this is prudent if we're going to proceed to push this telemetry data onto a map.
    decode_cmd += "./rs41ecc --crc --ecc --ptu"

<<<<<<< HEAD
=======
    decode_cmd += "./rs41ecc --crc --ecc --ptu"

>>>>>>> cb89ea8b
    # Add inversion option if we have detected the signal as being inverted (shouldn't happen, but anyway...)
    if invert:
        decode_cmd += " -i"

    logging.debug("Running command: %s" % decode_cmd)

    rx_last_line = time.time()

    # Receiver subprocess. Discard stderr, and feed stdout into an asynchronous read class.
    rx = subprocess.Popen(decode_cmd, shell=True, stdin=None, stdout=subprocess.PIPE, preexec_fn=os.setsid) 
    rx_stdout = AsynchronousFileReader(rx.stdout, autostart=True)

    _log_file = None

    while not rx_stdout.eof():
        for line in rx_stdout.readlines():
            if (line != None) and (line != ""):
                try:
                    data = process_rs_line(line)

                    if data != None:
                        # Reset timeout counter.
                        rx_last_line = time.time()
                        # Add in a few fields that don't come from the sonde telemetry.
                        data['freq'] = "%.3f MHz" % (frequency/1e6)
                        data['type'] = "RS41"

                        # post to MQTT
                        if mqtt_client:
                            data['seen_by'] = config['uploader_callsign']
                            mqtt_client.publish("sonde/%s" % data['id'], payload=json.dumps(data), retain=True)

                        # Per-Sonde Logging
                        if save_log:
                            if _log_file is None:
                                _existing_files = glob.glob("./log/*%s_%s*_sonde.log" % (data['id'], data['type']))
                                if len(_existing_files) != 0:
                                    _log_file_name = _existing_files[0]
                                    logging.debug("Using existing log file: %s" % _log_file_name)
                                else:
                                    _log_file_name = "./log/%s_%s_%s_%d_sonde.log" % (
                                        datetime.datetime.utcnow().strftime("%Y%m%d-%H%M%S"),
                                        data['id'],
                                        data['type'],
                                        int(frequency/1e3))
                                    logging.debug("Opening new log file: %s" % _log_file_name)

                                _log_file = open(_log_file_name,'ab')

                            # Write a log line
                            # datetime,id,frame_no,lat,lon,alt,type,frequency
                            _log_line = "%s,%s,%d,%.5f,%.5f,%.1f,%.1f,%s,%.3f\n" % (
                                data['datetime_str'],
                                data['id'],
                                data['frame'],
                                data['lat'],
                                data['lon'],
                                data['alt'],
                                data['temp'],
                                data['type'],
                                frequency/1e6)

                            _log_file.write(_log_line)
                            _log_file.flush()

                        update_flight_stats(data)

                        latest_sonde_data = data

                        if rx_queue != None:
                            try:
                                internet_push_queue.put_nowait(data)
                                ozi_push_queue.put_nowait(data)
                            except:
                                pass
                except:
                    _err_str = traceback.format_exc()
                    logging.error("Error parsing line: %s - %s" % (line, _err_str))

        # Check timeout counter.
        if time.time() > (rx_last_line+timeout):
            logging.error("RX Timed out.")
            break
        # Sleep for a short time.
        time.sleep(0.1)

    # If we were writing a log, close the file.
    if _log_file != None:
        _log_file.flush()
        _log_file.close()

    logging.error("Closing RX Thread.")
    os.killpg(os.getpgid(rx.pid), signal.SIGTERM)
    rx_stdout.stop()
    rx_stdout.join()
    return

def internet_push_thread(station_config):
    """ Push a frame of sonde data into various internet services (APRS-IS, Habitat), and also to a rotator (if configured) """
    global internet_push_queue, INTERNET_PUSH_RUNNING, habitat_uploader
    logging.info("Started Internet Push thread.")
    while INTERNET_PUSH_RUNNING:
        data = None
        try:
            # Wait until there is somethign in the queue before trying to process.
            if internet_push_queue.empty():
                time.sleep(1)
                continue
            else:
                # Read in entire contents of queue, and keep the most recent entry.
                while not internet_push_queue.empty():
                    data = internet_push_queue.get()
        except:
            traceback.print_exc()
            continue

        try:
            # Wrap this entire section in a try/except, to catch any data parsing errors.

            # Test to see if this payload ID has been seen often enough to permit uploading.
            if not payload_id_valid_for_upload(data['id'],update=False):
                logging.warning("Payload ID has not been observed enough to permit uploading.")
            else:
                # Data from this payload is considered 'valid'
                
                # APRS Upload
                if station_config['enable_aprs'] and (data['lat'] != 0.0) and (data['lon'] != 0.0):
                    # Produce aprs comment, based on user config.
                    aprs_comment = station_config['aprs_custom_comment']
                    aprs_comment = aprs_comment.replace("<freq>", data['freq'])
                    aprs_comment = aprs_comment.replace("<id>", data['id'])
                    aprs_comment = aprs_comment.replace("<temp>", "%.1f degC" % data['temp'])
                    aprs_comment = aprs_comment.replace("<vel_v>", "%.1fm/s" % data['vel_v'])
                    # Add 'Ozone' to the sonde type field if we are seeing aux data.
                    _sonde_type = data['type']
                    if 'aux' in data.keys():
                        _sonde_type += "-Ozone"
                    aprs_comment = aprs_comment.replace("<type>", _sonde_type)

                    # Push data to APRS.
                    aprs_data = push_balloon_to_aprs(data,
                                                    object_name=station_config['aprs_object_id'],
                                                    aprs_comment=aprs_comment,
                                                    aprsUser=station_config['aprs_user'],
                                                    aprsPass=station_config['aprs_pass'],
                                                    serverHost=station_config['aprs_server'])
                    logging.info("Data pushed to APRS-IS: %s" % aprs_data)

                # Habitat Upload
                if station_config['enable_habitat']:
                    # We make the habitat comment field fixed, as we only need to add the payload type/serial/frequency.
                    # If we are seeing aux data, it likely means we have an Ozone sonde!
                    if 'aux' in data.keys():
                        _ozone = "-Ozone"
                    else:
                        _ozone = ""
                    
                    payload_callsign = config['payload_callsign']
                    if config['payload_callsign'] == "<id>":
                        payload_callsign = 'RS_' + data['id']
                        initPayloadDoc(payload_callsign, config['payload_description']) # it's fine for us to call this multiple times as initPayloadDoc keeps a cache for serial numbers it's created payloads for.

                    # Create comment field.
                    habitat_comment = "%s%s %s %s" % (data['type'], _ozone, data['id'], data['freq'])

                    habitat_upload_payload_telemetry(habitat_uploader, 
                                                    data, 
                                                    payload_callsign=payload_callsign, 
                                                    callsign=config['uploader_callsign'], 
                                                    comment=habitat_comment)

                # Update Rotator positon, if configured.
                if config['enable_rotator'] and (config['station_lat'] != 0.0) and (config['station_lon'] != 0.0):
                    # Calculate Azimuth & Elevation to Radiosonde.
                    rel_position = position_info((config['station_lat'], config['station_lon'], config['station_alt']),
                        (data['lat'], data['lon'], data['alt']))

                    # Update the rotator with the current sonde position.
                    update_rotctld(hostname=config['rotator_hostname'], 
                                port=config['rotator_port'],
                                azimuth=rel_position['bearing'],
                                elevation=rel_position['elevation'])

        except:
            logging.error("Error while uploading data: %s" % traceback.format_exc())

        if station_config['synchronous_upload']:
            # Sleep for a second to ensure we don't double upload in the same slot (shouldn't' happen, but anyway...)
            time.sleep(1)

            # Wait until the next valid uplink timeslot.
            # This is determined by waiting until the time since epoch modulus the upload rate is equal to zero.
            # Note that this will result in some odd upload times, due to leap seconds and otherwise, but should
            # result in multiple stations (assuming local timezones are the same, and the stations are synced to NTP)
            # uploading at roughly the same time.
            while int(time.time())%station_config['upload_rate'] != 0:
                time.sleep(0.1)
        else:
            # Otherwise, just sleep.
            time.sleep(station_config['upload_rate'])

    logging.debug("Closing internet push thread.")

def ozi_push_thread(station_config):
    """ Push a frame of sonde data into various internet services (APRS-IS, Habitat) """
    global ozi_push_queue, OZI_PUSH_RUNNING
    logging.info("Started OziPlotter Push thread.")
    while OZI_PUSH_RUNNING:
        data = None
        try:
            # Wait until there is somethign in the queue before trying to process.
            if ozi_push_queue.empty():
                time.sleep(1)
                continue
            else:
                # Read in entire contents of queue, and keep the most recent entry.
                while not ozi_push_queue.empty():
                    data = ozi_push_queue.get()
        except:
            traceback.print_exc()
            continue

        try:
            if station_config['ozi_enabled']:
                push_telemetry_to_ozi(data,hostname=station_config['ozi_hostname'], udp_port=station_config['ozi_port'])

            if station_config['payload_summary_enabled']:
                push_payload_summary(data, udp_port=station_config['payload_summary_port'])
        except:
            traceback.print_exc()

        time.sleep(station_config['ozi_update_rate'])

    logging.debug("Closing thread.")


if __name__ == "__main__":

    # Setup logging.
    logging.basicConfig(format='%(asctime)s %(levelname)s:%(message)s', filename=datetime.datetime.utcnow().strftime("log/%Y%m%d-%H%M%S_system.log"), level=logging_level)
    stdout_format = logging.Formatter('%(asctime)s %(levelname)s:%(message)s')
    stdout_handler = logging.StreamHandler(sys.stdout)
    stdout_handler.setFormatter(stdout_format)
    logging.getLogger().addHandler(stdout_handler)

    # Set the requests logger to only display WARNING messages or higher.
    requests_log = logging.getLogger("requests")
    requests_log.setLevel(logging.CRITICAL)
    urllib3_log = logging.getLogger("urllib3")
    urllib3_log.setLevel(logging.CRITICAL)

    # Command line arguments. 
    parser = argparse.ArgumentParser()
    parser.add_argument("-c" ,"--config", default="station.cfg", help="Receive Station Configuration File")
    parser.add_argument("-f", "--frequency", type=float, default=0.0, help="Sonde Frequency (MHz) (bypass scan step, and quit if no sonde found).")
    parser.add_argument("-t", "--timeout", type=int, default=180, help="Stop receiving after X minutes. Set to 0 to run continuously with no timeout.")
    parser.add_argument("-e", "--ephemeris", type=str, default="None", help="Use a manually obtained ephemeris file.")
    args = parser.parse_args()

    # If we haven't been given an ephemeris file, set the ephemeris variable to None, so that we download one.
    ephemeris = args.ephemeris
    if ephemeris == "None":
        ephemeris = None
    else:
        logging.info("Using provided ephemeris file: %s" % ephemeris)

    # Attempt to read in configuration file. Use default config if reading fails.
    config = read_auto_rx_config(args.config)

    logging.debug("Using Configuration: %s" % str(config))

    # Set the timeout
    timeout_time = time.time() + int(args.timeout)*60

    # Internet push thread object.
    push_thread_1 = None
    push_thread_2 = None

    # Sonde Frequency & Type variables.
    sonde_freq = None
    sonde_type = None

    # MQTT Client
    mqtt_client = None

    try:
        # If Habitat upload is enabled and we have been provided with listener coords, push our position to habitat
        if config['enable_habitat'] and (config['station_lat'] != 0.0) and (config['station_lon'] != 0.0) and config['upload_listener_position']:
            uploadListenerPosition(config['uploader_callsign'], config['station_lat'], config['station_lon'], version=AUTO_RX_VERSION)

        if config['enable_habitat']:
            habitat_uploader = HabitatUploader(user_callsign=config['uploader_callsign'])

        if config['mqtt_enabled']:
            import paho.mqtt.client
            mqtt_client = paho.mqtt.client.Client()
            print "Connecting to MQTT Server %s:%s" % (config['mqtt_hostname'], config['mqtt_port'])
            mqtt_client.connect(config['mqtt_hostname'], config['mqtt_port'])
            mqtt_client.loop_start()

        # Main scan & track loop. We keep on doing this until we timeout (i.e. after we expect the sonde to have landed)

        while time.time() < timeout_time or args.timeout == 0:
            # Attempt to detect a sonde on a supplied frequency.
            if args.frequency != 0.0:
                sonde_type = detect_sonde(int(float(args.frequency)*1e6), sdr_fm=config['sdr_fm_path'], ppm=config['sdr_ppm'], gain=config['sdr_gain'], bias=config['sdr_bias'])
                if sonde_type != None:
                    sonde_freq = int(float(args.frequency)*1e6)
                else:
                    logging.info("No sonde found. Exiting.")
                    INTERNET_PUSH_RUNNING = False
                    OZI_PUSH_RUNNING = False
                    if habitat_uploader != None:
                        habitat_uploader.close()
                    sys.exit(1)

            # If we have a rotator configured, attempt to point the rotator to the home location
            if config['enable_rotator'] and (config['station_lat'] != 0.0) and (config['station_lon'] != 0.0) and config['rotator_homing_enabled']:
                update_rotctld(hostname=config['rotator_hostname'], 
                            port=config['rotator_port'], 
                            azimuth=config['rotator_home_azimuth'], 
                            elevation=config['rotator_home_elevation'])

            # If nothing is detected, or we haven't been supplied a frequency, perform a scan.
            if sonde_type == None:
                (sonde_freq, sonde_type) = sonde_search(config, config['search_attempts'])

            # If we *still* haven't detected a sonde... just keep on trying, until we hit our timeout.
            if sonde_type == None:
                continue

            logging.info("Starting decoding of %s on %.3f MHz" % (sonde_type, sonde_freq/1e6))

            # Re-push our listener position to habitat, as if we have been running continuously we may have dropped off the map.
            if config['enable_habitat'] and (config['station_lat'] != 0.0) and (config['station_lon'] != 0.0) and config['upload_listener_position']:
                uploadListenerPosition(config['uploader_callsign'], config['station_lat'], config['station_lon'], version=AUTO_RX_VERSION)


            # Start both of our internet/ozi push threads, even if we're not going to use them.
            if push_thread_1 == None:
                push_thread_1 = Thread(target=internet_push_thread, kwargs={'station_config':config})
                push_thread_1.start()

            if push_thread_2 == None:
                push_thread_2 = Thread(target=ozi_push_thread, kwargs={'station_config':config})
                push_thread_2.start()

<<<<<<< HEAD

=======
>>>>>>> cb89ea8b
            # Look for an inverted detection flag.
            if sonde_type[0] == '-':
                invert_fm = True
                sonde_type = sonde_type[1:]
            else:
                invert_fm = False

            # Start decoding the sonde!
            if sonde_type == "RS92":
                decode_rs92(sonde_freq, 
                            sdr_fm=config['sdr_fm_path'],
                            ppm=config['sdr_ppm'], 
                            gain=config['sdr_gain'], 
                            bias=config['sdr_bias'],
<<<<<<< HEAD
                            invert=invert_fm, 
                            rx_queue=internet_push_queue, 
                            timeout=config['rx_timeout'], 
                            save_log=config['per_sonde_log'], 
                            ephemeris=ephemeris
                            )
=======
                            invert=invert_fm,
                            rx_queue=internet_push_queue, 
                            timeout=config['rx_timeout'], 
                            save_log=config['per_sonde_log'], 
                            ephemeris=ephemeris)

>>>>>>> cb89ea8b
            elif sonde_type == "RS41":
                decode_rs41(sonde_freq, 
                            sdr_fm=config['sdr_fm_path'],
                            ppm=config['sdr_ppm'], 
                            gain=config['sdr_gain'], 
<<<<<<< HEAD
                            bias=config['sdr_bias'], 
=======
                            bias=config['sdr_bias'],
>>>>>>> cb89ea8b
                            invert=invert_fm,
                            rx_queue=internet_push_queue, 
                            timeout=config['rx_timeout'], 
                            save_log=config['per_sonde_log'],
                            )

            elif sonde_type == 'DFM':
                logging.error("DFM sondes not supported yet.")

            else:
<<<<<<< HEAD
                logging.error("Unsupported sonde: %s" % sonde_type)
=======
                logging.error("Unsupported sonde type: %s" % sonde_type)
>>>>>>> cb89ea8b
                pass

            # Receiver has timed out. Reset sonde type and frequency variables and loop.
            logging.error("Receiver timed out. Re-starting scan.")
            time.sleep(config['search_delay'])
            sonde_type = None
            sonde_freq = None

    except KeyboardInterrupt:
        logging.info("Caught CTRL-C, exiting. Please wait for all processes to finish (may take up to a minute).")
        # Shut down the Internet Push Threads.
        INTERNET_PUSH_RUNNING = False
        OZI_PUSH_RUNNING = False

        if habitat_uploader != None:
            habitat_uploader.close()
        # Kill all rtl_fm processes.
        os.system('killall rtl_power')
        os.system('killall rtl_fm')
        #.. and the rx_tools equivalents, just in case.
        os.system('killall rx_power')
        os.system('killall rx_fm')
        sys.exit(0)
    # Note that if we are running as a service, we won't ever get here.

    logging.info("Exceeded maximum receive time. Exiting.")

    # Write flight statistics to file.
    if flight_stats['last'] != None:
        stats_str = calculate_flight_statistics()
        logging.info(stats_str)

        f = open("last_positions.txt", 'a')
        f.write(stats_str + "\n")
        f.close()

    # Stop the Output threads.
    INTERNET_PUSH_RUNNING = False
    OZI_PUSH_RUNNING = False

<|MERGE_RESOLUTION|>--- conflicted
+++ resolved
@@ -664,11 +664,6 @@
     # I figure this is prudent if we're going to proceed to push this telemetry data onto a map.
     decode_cmd += "./rs41ecc --crc --ecc --ptu"
 
-<<<<<<< HEAD
-=======
-    decode_cmd += "./rs41ecc --crc --ecc --ptu"
-
->>>>>>> cb89ea8b
     # Add inversion option if we have detected the signal as being inverted (shouldn't happen, but anyway...)
     if invert:
         decode_cmd += " -i"
@@ -1016,10 +1011,7 @@
                 push_thread_2 = Thread(target=ozi_push_thread, kwargs={'station_config':config})
                 push_thread_2.start()
 
-<<<<<<< HEAD
-
-=======
->>>>>>> cb89ea8b
+
             # Look for an inverted detection flag.
             if sonde_type[0] == '-':
                 invert_fm = True
@@ -1034,31 +1026,19 @@
                             ppm=config['sdr_ppm'], 
                             gain=config['sdr_gain'], 
                             bias=config['sdr_bias'],
-<<<<<<< HEAD
                             invert=invert_fm, 
                             rx_queue=internet_push_queue, 
                             timeout=config['rx_timeout'], 
                             save_log=config['per_sonde_log'], 
                             ephemeris=ephemeris
                             )
-=======
-                            invert=invert_fm,
-                            rx_queue=internet_push_queue, 
-                            timeout=config['rx_timeout'], 
-                            save_log=config['per_sonde_log'], 
-                            ephemeris=ephemeris)
-
->>>>>>> cb89ea8b
+
             elif sonde_type == "RS41":
                 decode_rs41(sonde_freq, 
                             sdr_fm=config['sdr_fm_path'],
                             ppm=config['sdr_ppm'], 
                             gain=config['sdr_gain'], 
-<<<<<<< HEAD
-                            bias=config['sdr_bias'], 
-=======
                             bias=config['sdr_bias'],
->>>>>>> cb89ea8b
                             invert=invert_fm,
                             rx_queue=internet_push_queue, 
                             timeout=config['rx_timeout'], 
@@ -1069,11 +1049,7 @@
                 logging.error("DFM sondes not supported yet.")
 
             else:
-<<<<<<< HEAD
-                logging.error("Unsupported sonde: %s" % sonde_type)
-=======
                 logging.error("Unsupported sonde type: %s" % sonde_type)
->>>>>>> cb89ea8b
                 pass
 
             # Receiver has timed out. Reset sonde type and frequency variables and loop.
